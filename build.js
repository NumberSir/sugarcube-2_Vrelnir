#!/usr/bin/env node
/***********************************************************************************************************************

	build.js (v1.7.1, 2021-12-21)
		A Node.js-hosted build script for SugarCube.

	Copyright © 2013–2021 Thomas Michael Edwards <thomasmedwards@gmail.com>. All rights reserved.
	Use of this source code is governed by a BSD 2-clause "Simplified" License, which may be found in the LICENSE file.

***********************************************************************************************************************/
/* eslint-env node, es2021 */
'use strict';


/*******************************************************************************
	Configuration
*******************************************************************************/

const CONFIG = {
	js : {
		files : [
			// i18n framework insert here
			// 'i18n/node_modules/jszip/dist/jszip.js',
			// 'i18n/dist/TypeA.js',
			// 'i18n/dist/TypeB.js',
			// I18NManager must in the end of i18n framework
			// 'i18n/dist/I18NManager.js',
			// The ordering herein is significant.
			'src/lib/alert.js',
			'src/lib/patterns.js',
			'src/lib/extensions.js',
			'src/lib/browser.js',
			'src/lib/has.js',
			'src/lib/visibility.js',
			'src/lib/fullscreen.js',
			'src/lib/helpers.js',
			'src/lib/jquery-plugins.js',
			'src/lib/util.js',
			'src/lib/simplestore/simplestore.js',
			'src/lib/simplestore/adapters/webstorage.js',
			'src/lib/simplestore/adapters/cookie.js',
			'src/lib/debugview.js',
			'src/lib/nodetyper.js',
			'src/lib/prngwrapper.js',
			'src/lib/stylewrapper.js',
			'src/util/enumfrom.js',
			'src/lib/diff.js',
			'src/l10n/l10n.js',
			'src/l10n/legacy.js',
			'src/l10n/strings.js',
			'src/config.js',
			'src/simpleaudio.js',
			'src/state.js',
			'src/markup/scripting.js',
			'src/markup/lexer.js',
			'src/markup/wikifier.js',
			'src/markup/parserlib.js',
			'src/markup/template.js',
			'src/macros/macro.js',
			'src/macros/macrocontext.js',
			'src/macros/macrolib.js',
			'src/dialog.js',
			'src/engine.js',
			'src/passage.js',
			'src/save.js',
			'src/setting.js',
			'src/story.js',
			'src/ui.js',
			'src/uibar.js',
			'src/debugbar.js',
			'src/loadscreen.js',
<<<<<<< HEAD
			'src/sugarcube.js',
			// cs2 locale init as chs
			'locale/chs.js'
=======
			'src/idb_backend.js',
			'src/hotkeys.js',
			'src/sugarcube.js'
>>>>>>> 5df2cf17
		],
		wrap : {
			intro : 'src/templates/intro.js',
			outro : 'src/templates/outro.js'
		}
	},
	css : {
		mixins : 'src/css/_mixins.css',
		files  : [
			// The ordering herein is significant.
			'src/vendor/normalize.css',
			'src/css/init-screen.css',
			'src/css/font.css',
			'src/css/core.css',
			'src/css/core-display.css',
			'src/css/core-passage.css',
			'src/css/core-macro.css',
			'src/css/ui-dialog.css',
			'src/css/ui.css',
			'src/css/ui-bar.css',
			'src/css/ui-debug.css',
			'src/css/idb_backend.css'
		]
	},
	libs : [
		// The ordering herein is significant.
		'src/vendor/classList.min.js',
		'src/vendor/jsondiffpatch.umd.min.js',
		'src/vendor/jquery.min.js',
		'src/vendor/jquery.ba-throttle-debounce.min.js',
		'src/vendor/imagesloaded.pkgd.min.js',
		'src/vendor/lz-string.min.js',
		'src/vendor/FileSaver.min.js',
		'src/vendor/seedrandom.min.js',
		'src/vendor/console-hack.min.js'
	],
	twine1 : {
		build : {
			src  : 'src/templates/twine1/html.tpl',
			dest : 'build/twine1/sugarcube-2/header.html'
		},
		copy : [
			{
				src  : 'src/templates/twine1/sugarcube-2.py',
				dest : 'build/twine1/sugarcube-2/sugarcube-2.py'
			},
			{
				src  : 'LICENSE',
				dest : 'build/twine1/sugarcube-2/LICENSE'
			}
		]
	},
	twine2 : {
		build : {
			src  : 'src/templates/twine2/html.tpl',
			dest : 'build/twine2/sugarcube-2/format.js',
			json : 'src/templates/twine2/config.json'
		},
		copy : [
			{
				src  : 'icon.svg',
				dest : 'build/twine2/sugarcube-2/icon.svg'
			},
			{
				src  : 'LICENSE',
				dest : 'build/twine2/sugarcube-2/LICENSE'
			}
		]
	}
};


/*******************************************************************************
	Main Script
*******************************************************************************/

// NOTICE!
//
// Where string replacements are done, we use the replacement function style to
// disable all special replacement patterns, since some of them may exist within
// the replacement strings—e.g., `$&` within the HTML or JavaScript sources.

const {
	log,
	die,
	fileExists,
	makePath,
	copyFile,
	readFileContents,
	writeFileContents,
	concatFiles
} = require('./scripts/build-utils');
const _path = require('path');
const _opt  = require('node-getopt').create([
	['b', 'build=VERSION', 'Build only for Twine major version: 1 or 2; default: build for all.'],
	['d', 'debug',         'Keep debugging code; gated by DEBUG symbol.'],
	['u', 'unminified',    'Suppress minification stages.'],
	['n', 'no-transpile',  'Suppress JavaScript transpilation stages.'],
	['h', 'help',          'Print this help, then exit.']
])
	.bindHelp()
	.parseSystem();

let _buildForTwine1 = true;
let _buildForTwine2 = true;

if (_opt.options.build) {
	switch (_opt.options.build) {
	case '1':
		_buildForTwine2 = false;
		break;

	case '2':
		_buildForTwine1 = false;
		break;

	default:
		die(`unknown Twine major version: ${_opt.options.build}; valid values: 1 or 2`);
		break;
	}
}

// Build the project.
(async () => {
	console.log('Starting builds...');

	// Create the build ID file, if nonexistent.
	if (!fileExists('.build')) {
		writeFileContents('.build', '0');
	}

	// Get the version info and build metadata.
	const version = (() => {
		const semver = require('semver');
		const { name, version } = require('./package.json'); // relative path must be prefixed ('./')
		const prerelease = semver.prerelease(version);

		return {
			title      : name,
			major      : semver.major(version),
			minor      : semver.minor(version),
			patch      : semver.patch(version),
			prerelease : prerelease && prerelease.length > 0 ? prerelease.join('.') : null,
			build      : Number(readFileContents('.build')) + 1,
			date       : new Date().toISOString(),

			toString() {
				const prerelease = this.prerelease ? `-${this.prerelease}` : '';
				return `${this.major}.${this.minor}.${this.patch}${prerelease}`;
			}
		};
	})();

	// Build for Twine 1.x.
	if (_buildForTwine1 && CONFIG.twine1) {
		console.log('\nBuilding Twine 1.x version:');

		// Process the header templates and write the outfiles.
		projectBuild({
			build     : CONFIG.twine1.build,
			version   : version, // eslint-disable-line object-shorthand
			libSource : assembleLibraries(CONFIG.libs),                        // combine the libraries
			appSource : await compileJavaScript(CONFIG.js, { twine1 : true }), // combine and minify the app JS
			cssSource : compileStyles(CONFIG.css)                              // combine and minify the app CSS
		});

		// Process the files that simply need copied into the build.
		projectCopy(CONFIG.twine1.copy);
	}

	// Build for Twine 2.x.
	if (_buildForTwine2 && CONFIG.twine2) {
		console.log('\nBuilding Twine 2.x version:');

		// Process the story format templates and write the outfiles.
		projectBuild({
			build     : CONFIG.twine2.build,
			version   : version, // eslint-disable-line object-shorthand
			libSource : assembleLibraries(CONFIG.libs),                         // combine the libraries
			appSource : await compileJavaScript(CONFIG.js, { twine1 : false }), // combine and minify the app JS
			cssSource : compileStyles(CONFIG.css),                              // combine and minify the app CSS

			postProcess(sourceString) {
				// Load the output format.
				let output = require(`./${_path.normalize(this.build.json)}`); // relative path must be prefixed ('./')

				// Merge data into the output format.
				output = Object.assign(output, {
					description : output.description.replace(
						/(['"`])\{\{BUILD_VERSION_MAJOR\}\}\1/g,
						() => this.version.major
					),
					version : this.version.toString(),
					source  : sourceString
				});

				// Wrap the output in the `storyFormat()` function.
				output = `window.storyFormat(${JSON.stringify(output)});`;

				return output;
			}
		});

		// Process the files that simply need copied into the build.
		projectCopy(CONFIG.twine2.copy);
	}

	// Update the build ID.
	writeFileContents('.build', String(version.build));
})()
	.then(() => console.log('\nBuilds complete!  (check the "build" directory)'))
	.catch(reason => console.log('\nERROR:', reason));


/*******************************************************************************
	Utility Functions
*******************************************************************************/
function assembleLibraries(filenames) {
	log('assembling libraries...');

	return concatFiles(filenames, contents => contents.replace(/^\n+|\n+$/g, ''));
}

function compileJavaScript(filenameObj, options) {
	log('compiling JavaScript...');

	// Join the files.
	let bundle = concatFiles(filenameObj.files);

	// Transpile to ES5 with Babel.
	if (!_opt.options.noTranspile) {
		const { transform } = require('@babel/core');
		bundle = transform(bundle, {
			// babelHelpers : 'bundled',
			code     : true,
			compact  : false,
			presets  : [['@babel/preset-env']],
			filename : 'sugarcube.bundle.js'
		}).code;
	}

	bundle = `${readFileContents(filenameObj.wrap.intro)}\n${bundle}\n${readFileContents(filenameObj.wrap.outro)}`;

	return (async source => {
		if (_opt.options.unminified) {
			return [
				`window.TWINE1=${Boolean(options.twine1)}`,
				`window.DEBUG=${_opt.options.debug || false}`,
				source
			].join(';\n');
		}

		// Minify the code with Terser.
		const { minify } = require('terser');
		const minified   = await minify(source, {
			compress : {
				global_defs : { // eslint-disable-line camelcase
					TWINE1 : !!options.twine1,
					DEBUG  : _opt.options.debug || false
				}
			},
			mangle : false
		});

		if (minified.error) {
			const { message, line, col, pos } = minified.error;
			die(`JavaScript minification error: ${message}\n[@: ${line}/${col}/${pos}]`);
		}

		return minified.code;
	})(bundle);
}

function compileStyles(config) {
	log('compiling CSS...');

	const autoprefixer = require('autoprefixer');
	const mixins       = require('postcss-mixins');
	const postcss      = require('postcss');
	const CleanCSS     = require('clean-css');
	const excludeRE    = /(?:normalize)\.css$/;
	const mixinContent = readFileContents(config.mixins);

	return concatFiles(config.files, (contents, filename) => {
		let css = contents;

		// Do not run the postcss plugins on files that match the exclusion regexp.
		if (!excludeRE.test(filename)) {
			css = `${mixinContent}\n${css}`;

			const processed = postcss([mixins, autoprefixer]).process(css, { from : filename });

			css = processed.css;

			processed.warnings().forEach(mesg => console.warn(mesg.text));
		}

		if (!_opt.options.unminified) {
			css = new CleanCSS({
				level         : 1,
				compatibility : 'ie9'
			})
				.minify(css)
				.styles;
		}

		const fileSlug = _path.basename(filename, '.css').toLowerCase().replace(/[^0-9a-z]+/g, '-');

		return `<style id="style-${fileSlug}" type="text/css">${css}</style>`;
	});
}

function projectBuild(project) {
	const infile  = _path.normalize(project.build.src);
	const outfile = _path.normalize(project.build.dest);

	log(`building: "${outfile}"`);

	// Load the story format template.
	let output = readFileContents(infile);

	// Process the source replacement tokens. (First!)
	output = output.replace(/(['"`])\{\{BUILD_LIB_SOURCE\}\}\1/, () => project.libSource);
	output = output.replace(/(['"`])\{\{BUILD_APP_SOURCE\}\}\1/, () => project.appSource);
	output = output.replace(/(['"`])\{\{BUILD_CSS_SOURCE\}\}\1/, () => project.cssSource);

	// Process the build replacement tokens.
	const prerelease = JSON.stringify(project.version.prerelease);
	const date       = JSON.stringify(project.version.date);
	output = output.replace(/(['"`])\{\{BUILD_VERSION_MAJOR\}\}\1/g, () => project.version.major);
	output = output.replace(/(['"`])\{\{BUILD_VERSION_MINOR\}\}\1/g, () => project.version.minor);
	output = output.replace(/(['"`])\{\{BUILD_VERSION_PATCH\}\}\1/g, () => project.version.patch);
	output = output.replace(/(['"`])\{\{BUILD_VERSION_PRERELEASE\}\}\1/g, () => prerelease);
	output = output.replace(/(['"`])\{\{BUILD_VERSION_BUILD\}\}\1/g, () => project.version.build);
	output = output.replace(/(['"`])\{\{BUILD_VERSION_DATE\}\}\1/g, () => date);
	output = output.replace(/(['"`])\{\{BUILD_VERSION_VERSION\}\}\1/g, () => project.version);

	// Post-process hook.
	if (typeof project.postProcess === 'function') {
		output = project.postProcess(output);
	}

	// Write the outfile.
	makePath(_path.dirname(outfile));
	writeFileContents(outfile, output);
}

function projectCopy(fileObjs) {
	fileObjs.forEach(file => {
		const infile  = _path.normalize(file.src);
		const outfile = _path.normalize(file.dest);

		log(`copying : "${outfile}"`);

		makePath(_path.dirname(outfile));
		copyFile(infile, outfile);
	});
}<|MERGE_RESOLUTION|>--- conflicted
+++ resolved
@@ -69,15 +69,11 @@
 			'src/uibar.js',
 			'src/debugbar.js',
 			'src/loadscreen.js',
-<<<<<<< HEAD
+			'src/idb_backend.js',
+			'src/hotkeys.js',
 			'src/sugarcube.js',
 			// cs2 locale init as chs
 			'locale/chs.js'
-=======
-			'src/idb_backend.js',
-			'src/hotkeys.js',
-			'src/sugarcube.js'
->>>>>>> 5df2cf17
 		],
 		wrap : {
 			intro : 'src/templates/intro.js',
