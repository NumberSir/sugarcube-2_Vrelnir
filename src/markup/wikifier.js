/***********************************************************************************************************************

	markup/wikifier.js

	Copyright © 2013–2021 Thomas Michael Edwards <thomasmedwards@gmail.com>. All rights reserved.
	Use of this source code is governed by a BSD 2-clause "Simplified" License, which may be found in the LICENSE file.

***********************************************************************************************************************/
/*
	global Config, EOF, Engine, Lexer, Patterns, Scripting, State, Story, TempState, Util, convertBreaks,
	       errorPrologRegExp
*/

/*
	TODO: The Wikifier, and associated code, could stand to receive a serious refactoring.
*/
/* eslint-disable max-len */
var Wikifier = (() => { // eslint-disable-line no-unused-vars, no-var
	'use strict';

	// Wikifier call depth.
	let _callDepth = 0;

	// the last passageTitle
	let _passageTitleLast = '';
	// the last passageObjLast
	// eslint-disable-next-line no-undef-init
	let _passageObjLast = undefined;

	/**
	 * @type { { passageObj: Passage , passageTitle: String }[] }
	 * @private
	 */
	let _lastPassageQ = [];

	/*******************************************************************************************************************
		Wikifier Class.
	*******************************************************************************************************************/
	class Wikifier {
		constructor(destination, source, options, passageObj, passageTitle) {
			// if (!passageObj && !passageTitle) {
			// 	console.error('Wikifier.constructor(): No passage title.', passageObj, passageTitle, [source]/* , (new Error()).stack */);
			// }

			if (_callDepth === 0) {
				_passageTitleLast = passageObj ? passageObj.title : passageTitle;
				_passageObjLast = passageObj;
				if (_lastPassageQ.length !== 0) {
					console.error('Wikifier constructor(): _callDepth === 0, but _lastPassageQ is not empty.', _lastPassageQ);
				}
				_lastPassageQ = [];
				_lastPassageQ.push({ passageObj : _passageObjLast, passageTitle : _passageTitleLast });
				// before passage hook
				if (typeof window.modSC2DataManager !== 'undefined' &&
					window.modSC2DataManager.getWikifyTracer?.().beforePassage
				) {
					// eslint-disable-next-line no-param-reassign
					source = window.modSC2DataManager.getWikifyTracer().beforePassage(source, _passageTitleLast, _passageObjLast);
				}
			}
			else {
				if (passageObj || passageTitle) {
					_passageTitleLast = passageObj ? passageObj.title : passageTitle;
					_passageObjLast = passageObj;
					_lastPassageQ.push({ passageObj, passageTitle });
				}
				else {
					const lp = _lastPassageQ.last();
					_passageTitleLast = lp.passageTitle;
					_passageObjLast = lp.passageObj;
					_lastPassageQ.push({ _passageObjLast, _passageTitleLast });
				}
			}

			// eslint-disable-next-line no-undef
			if (typeof i18nManager !== 'undefined') {
				let name = passageObj ? passageObj.title : passageTitle;
				// eslint-disable-next-line no-nested-ternary
				name = name ? (_passageObjLast ? _passageObjLast.title : undefined) : undefined;

				const lppt = Wikifier.getLastPossiblePassageTitle();
				if (!name && !_passageTitleLast && !lppt) {
					// eslint-disable-next-line no-undef
					console.warn('Wikifier.constructor(): No name.', [name, _callDepth, structuredClone(_lastPassageQ), _passageTitleLast, structuredClone(_passageObjLast), passageObj, passageTitle, lppt]);
				}

				// eslint-disable-next-line no-undef,no-param-reassign
				source = i18nManager.typeB.replaceInputStoryScript(source, name, _passageTitleLast, lppt);
			}
			if (false) {
				// test
				let name = passageObj ? passageObj.title : passageTitle;
				// eslint-disable-next-line no-nested-ternary
				name = name ? (_passageObjLast ? _passageObjLast.title : undefined) : undefined;

				const lppt = Wikifier.getLastPossiblePassageTitle();
				if (!name && !_passageTitleLast && !lppt) {
					// eslint-disable-next-line no-undef
					console.warn('Wikifier.constructor(): No name.', [name, _callDepth, structuredClone(_lastPassageQ), _passageTitleLast, structuredClone(_passageObjLast), passageObj, passageTitle, lppt]);
				}

				// eslint-disable-next-line no-undef,no-param-reassign
				console.log('[source, _callDepth, _lastPassageQ, name, _passageTitleLast, lppt]', [source, _callDepth, structuredClone(_lastPassageQ), name, _passageTitleLast, lppt]);
			}
			if (Wikifier.Parser.Profile.isEmpty()) {
				Wikifier.Parser.Profile.compile();
			}

			// before any level hook
			if (typeof window.modSC2DataManager !== 'undefined' &&
				window.modSC2DataManager.getWikifyTracer?.().beforeWikify
			) {
				// eslint-disable-next-line no-param-reassign
				source = window.modSC2DataManager.getWikifyTracer().beforeWikify(source);
			}

			Object.defineProperties(this, {
				passageObj : {
					writable : true,
					// if no passageObj (often case by user call wikifyEval()), create a mook passageObj with title
					value    : passageObj || { title : passageTitle }
				},

				// General Wikifier properties.
				source : {
					value : String(source)
				},

				options : {
					writable : true,
					value    : Object.assign({
						profile : 'all'
					}, options)
				},

				nextMatch : {
					writable : true,
					value    : 0
				},

				output : {
					writable : true,
					value    : null
				},

				// Macro parser ('macro') related properties.
				_rawArgs : {
					writable : true,
					value    : ''
				}
			});

			// No destination specified.  Create a fragment to act as the output buffer.
			if (destination == null) { // lazy equality for null
				this.output = document.createDocumentFragment();
			}

			// jQuery-wrapped destination.  Grab the first element.
			else if (destination.jquery) { // cannot use `hasOwnProperty()` here as `jquery` is from jQuery's prototype
				this.output = destination[0];
			}

			// Normal destination.
			else {
				this.output = destination;
			}

			/*
				Wikify the source into the output buffer element, possibly converting line
				breaks into paragraphs.

				NOTE: There's no catch clause here because this try/finally exists solely
				to ensure that the call depth is properly restored in the event that an
				uncaught exception is thrown during the call to `subWikify()`.
			*/
			try {
				++_callDepth;

				this.subWikify(this.output, undefined, undefined, passageObj);

				// Limit line break conversion to non-recursive calls.
				if (_callDepth === 1 && Config.cleanupWikifierOutput) {
					convertBreaks(this.output);
				}
			}
			finally {
				--_callDepth;

				// after any level hook
				if (typeof window.modSC2DataManager !== 'undefined') {
					window.modSC2DataManager.getWikifyTracer?.()?.afterWikify?.(source, this.output);
				}

				const lp = _lastPassageQ.pop();
				_passageTitleLast = lp.passageTitle;
				_passageObjLast = lp.passageObj;

				if (_callDepth === 0) {
					// after passage hook
					if (typeof window.modSC2DataManager !== 'undefined') {
						window.modSC2DataManager.getWikifyTracer?.()?.afterPassage?.(source, _passageTitleLast, _passageObjLast, this.output);
					}
					_passageTitleLast = '';
					_passageObjLast = undefined;
					if (_lastPassageQ.length !== 0) {
						console.error('Wikifier constructor(): finally(_callDepth === 0) _lastPassageQ is not empty.', _lastPassageQ);
					}
					_lastPassageQ = [];
				}
			}
		}

		static lastPassageQPush(passageObj, passageTitle) {
			_lastPassageQ.push({ passageObj, passageTitle });
			// before push
			return _lastPassageQ.length - 1;
		}

		static lastPassageQPop() {
			_lastPassageQ.pop();
			return _lastPassageQ.length;
		}

		static lastPassageQSize() {
			return _lastPassageQ.length;
		}

		static lastPassageQFront() {
			return [_lastPassageQ.length, _lastPassageQ.first()];
		}

		static lastPassageQBack() {
			return [_lastPassageQ.length, _lastPassageQ.last()];
		}

		static getLastPossiblePassageTitle() {
			for (let i = _lastPassageQ.length - 1; i >= 0; --i) {
				const nn = _lastPassageQ[i];
				if (nn && nn.passageTitle) {
					return nn.passageTitle;
				}
			}
		}

		// eslint-disable-next-line no-unused-vars
		subWikify(output, terminator, options, passageObj) {
			// Placed at top to prevent any execution
			if (Wikifier.stopWikify) return;

			// Cache and temporarily replace the current output buffer.
			const oldOutput = this.output;
			this.output = output;

			let newOptions;
			let oldOptions;

			// Parser option overrides.
			if (Wikifier.Option.length > 0) {
				newOptions = Object.assign(newOptions || {}, Wikifier.Option.options);
			}
			// Local parameter option overrides.
			if (options !== null && typeof options === 'object') {
				newOptions = Object.assign(newOptions || {}, options);
			}
			// If new options exist, cache and temporarily replace the current options.
			if (newOptions) {
				oldOptions = this.options;
				this.options = Object.assign({}, this.options, newOptions);
			}

			const parsersProfile   = Wikifier.Parser.Profile.get(this.options.profile);
			const terminatorRegExp = terminator
				? new RegExp(`(?:${terminator})`, this.options.ignoreTerminatorCase ? 'gim' : 'gm')
				: null;
			let terminatorMatch;
			let parserMatch;

			do {
				// Prepare the RegExp match positions.
				parsersProfile.parserRegExp.lastIndex = this.nextMatch;

				if (terminatorRegExp) {
					terminatorRegExp.lastIndex = this.nextMatch;
				}

				// Get the first matches.
				parserMatch     = parsersProfile.parserRegExp.exec(this.source);
				terminatorMatch = terminatorRegExp ? terminatorRegExp.exec(this.source) : null;

				// Try for a terminator match, unless there's a closer parser match.
				if (terminatorMatch && (!parserMatch || terminatorMatch.index <= parserMatch.index)) {
					// Output any text before the match.
					if (terminatorMatch.index > this.nextMatch) {
						this.outputText(this.output, this.nextMatch, terminatorMatch.index);
					}

					// Set the match parameters.
					this.matchStart  = terminatorMatch.index;
					this.matchLength = terminatorMatch[0].length;
					this.matchText   = terminatorMatch[0];
					this.nextMatch   = terminatorRegExp.lastIndex;

					// Restore the original output buffer and options.
					this.output = oldOutput;

					if (oldOptions) {
						this.options = oldOptions;
					}

					// Exit.
					return;
				}

				// Try for a parser match.
				else if (parserMatch) {
					// Output any text before the match.
					if (parserMatch.index > this.nextMatch) {
						this.outputText(this.output, this.nextMatch, parserMatch.index);
					}

					// Set the match parameters.
					this.matchStart  = parserMatch.index;
					this.matchLength = parserMatch[0].length;
					this.matchText   = parserMatch[0];
					this.nextMatch   = parsersProfile.parserRegExp.lastIndex;

					// Figure out which parser matched.
					let matchingParser;

					for (let i = 1, iend = parserMatch.length; i < iend; ++i) {
						if (parserMatch[i]) {
							matchingParser = i - 1;
							break; // stop once we've found the matching parser
						}
					}

					// Call the parser.
					parsersProfile.parsers[matchingParser].handler(this);

					if (Wikifier.stopWikify) {
						return;
					}

					if (TempState.break != null) { // lazy equality for null
						break;
					}
				}
			} while (terminatorMatch || parserMatch);

			// Output any text after the last match.
			if (TempState.break == null) { // lazy equality for null
				if (this.nextMatch < this.source.length) {
					this.outputText(this.output, this.nextMatch, this.source.length);
					this.nextMatch = this.source.length;
				}
			}

			// In case of <<break>>/<<continue>>, remove the last <br>.
			else if (
				   this.output.lastChild
				&& this.output.lastChild.nodeType === Node.ELEMENT_NODE
				&& this.output.lastChild.nodeName.toUpperCase() === 'BR'
			) {
				jQuery(this.output.lastChild).remove();
			}

			// Restore the original output buffer and options.
			this.output = oldOutput;

			if (oldOptions) {
				this.options = oldOptions;
			}
		}

		outputText(destination, startPos, endPos) {
<<<<<<< HEAD
			// console.log('outputText():source', this.source);
			// console.log('outputText():Text', this.source.substring(startPos, endPos));
			// eslint-disable-next-line no-undef
			// if (typeof i18nManager !== 'undefined') {
			// 	// eslint-disable-next-line no-undef
			// 	const os = i18nManager.typeB.replaceOutputText(this.source.substring(startPos, endPos));
			// 	jQuery(destination).append(document.createTextNode(os));
			// 	return;
			// }
			jQuery(destination).append(document.createTextNode(this.source.substring(startPos, endPos)));
=======
			// jQuery(destination).append(document.createTextNode(this.source.substring(startPos, endPos)));
			destination.appendChild(document.createTextNode(this.source.substring(startPos, endPos)));
>>>>>>> cb43c284
		}

		/*
			[DEPRECATED] Meant to be called by legacy macros, this returns the raw, unprocessed
			text given to the currently executing macro.
		*/
		rawArgs() {
			return this._rawArgs;
		}

		/*
			[DEPRECATED] Meant to be called by legacy macros, this returns the text given to
			the currently executing macro after doing TwineScript-to-JavaScript transformations.
		*/
		fullArgs() {
			return Scripting.parse(this._rawArgs);
		}

		static getPassageTitleLast() {
			return _passageTitleLast;
		}

		static getPassageObjLast() {
			return _passageObjLast;
		}

		/*
			Returns the output generated by wikifying the given text, throwing if there were errors.
		*/
		static wikifyEval(text, passageObj, passageTitle) {
			// if (!passageObj && !passageTitle) {
			// 	console.error('Wikifier.wikifyEval(): No passage title.', passageObj, passageTitle, [text], (new Error()).stack);
			// }
			const output = document.createDocumentFragment();

			new Wikifier(output, text, undefined, passageObj, passageTitle);

			const errors = output.querySelector('.error');

			if (errors !== null) {
				throw new Error(errors.textContent.replace(errorPrologRegExp, ''));
			}

			return output;
		}

		/*
			Create and return an internal link.
		*/
		static createInternalLink(destination, passage, text, callback) {
			const $link = jQuery(document.createElement('a'));

			if (passage != null) { // lazy equality for null
				$link.attr('data-passage', passage);

				if (Story.has(passage)) {
					$link.addClass('link-internal');

					if (Config.addVisitedLinkClass && State.hasPlayed(passage)) {
						$link.addClass('link-visited');
					}
				}
				else {
					$link.addClass('link-broken');
				}

				$link.ariaClick({ one : true }, () => {
					if (typeof callback === 'function') {
						callback();
					}

					Engine.play(passage);
				});
			}

			if (text) {
				$link.append(document.createTextNode(text));
			}

			if (destination) {
				$link.appendTo(destination);
			}

			// For legacy-compatibility we must return the DOM node.
			return $link[0];
		}

		/*
			Create and return an external link.
		*/
		static createExternalLink(destination, url, text) {
			const $link = jQuery(document.createElement('a'))
				.attr('target', '_blank')
				.addClass('link-external')
				.text(text)
				.appendTo(destination);

			if (url != null) { // lazy equality for null
				$link.attr({
					href     : url,
					tabindex : 0 // for accessiblity
				});
			}

			// For legacy-compatibility we must return the DOM node.
			return $link[0];
		}

		/*
			Returns whether the given link source is external (probably).
		*/
		static isExternalLink(link) {
			if (Story.has(link)) {
				return false;
			}

			const urlRegExp = new RegExp(`^${Patterns.url}`, 'gim');
			return urlRegExp.test(link) || /[/.?#]/.test(link);
		}
	}


	/*******************************************************************************************************************
		Option Static Object.
	*******************************************************************************************************************/
	Object.defineProperty(Wikifier, 'Option', {
		value : (() => {
			// Options array (stack).
			let _optionsStack = [];


			/*
				GlobalOption Functions.
			*/
			function optionLength() {
				return _optionsStack.length;
			}

			function optionGetter() {
				return Object.assign({}, ..._optionsStack);
			}

			function optionClear() {
				_optionsStack = [];
			}

			function optionGet(idx) {
				return _optionsStack[idx];
			}

			function optionPop() {
				return _optionsStack.pop();
			}

			function optionPush(options) {
				if (typeof options !== 'object' || options === null) {
					throw new TypeError(`Wikifier.Option.push options parameter must be an object (received: ${Util.getType(options)})`);
				}

				return _optionsStack.push(options);
			}


			/*
				Exports.
			*/
			return Object.freeze(Object.defineProperties({}, {
				length  : { get : optionLength },
				options : { get : optionGetter },
				clear   : { value : optionClear },
				get     : { value : optionGet },
				pop     : { value : optionPop },
				push    : { value : optionPush }
			}));
		})()
	});


	/*******************************************************************************************************************
		Parser Static Object.
	*******************************************************************************************************************/
	Object.defineProperty(Wikifier, 'Parser', {
		value : (() => {
			// Parser definition array.  Ordering matters, so this must be an ordered list.
			const _parsers = [];

			// Parser profiles object.
			let _profiles;


			/*
				Parser Functions.
			*/
			function parsersGetter() {
				return _parsers;
			}

			function parsersAdd(parser) {
				// Parser object sanity checks.
				if (typeof parser !== 'object') {
					throw new Error('Wikifier.Parser.add parser parameter must be an object');
				}

				if (!parser.hasOwnProperty('name')) {
					throw new Error('parser object missing required "name" property');
				}
				else if (typeof parser.name !== 'string') {
					throw new Error('parser object "name" property must be a string');
				}

				if (!parser.hasOwnProperty('match')) {
					throw new Error('parser object missing required "match" property');
				}
				else if (typeof parser.match !== 'string') {
					throw new Error('parser object "match" property must be a string');
				}

				if (!parser.hasOwnProperty('handler')) {
					throw new Error('parser object missing required "handler" property');
				}
				else if (typeof parser.handler !== 'function') {
					throw new Error('parser object "handler" property must be a function');
				}

				if (parser.hasOwnProperty('profiles') && !Array.isArray(parser.profiles)) {
					throw new Error('parser object "profiles" property must be an array');
				}

				// Check for an existing parser with the same name.
				if (parsersHas(parser.name)) {
					throw new Error(`cannot clobber existing parser "${parser.name}"`);
				}

				// Add the parser to the end of the array.
				_parsers.push(parser);
			}

			function parsersDelete(name) {
				const parser = _parsers.find(parser => parser.name === name);

				if (parser) {
					_parsers.delete(parser);
				}
			}

			function parsersIsEmpty() {
				return _parsers.length === 0;
			}

			function parsersHas(name) {
				return !!_parsers.find(parser => parser.name === name);
			}

			function parsersGet(name) {
				return _parsers.find(parser => parser.name === name) || null;
			}


			/*
				Parser Profile Functions.
			*/
			function profilesGetter() {
				return _profiles;
			}

			function profilesCompile() {
				if (DEBUG) { console.log('[Wikifier.Parser/profilesCompile()]'); }

				const all  = _parsers;
				const core = all.filter(parser => !Array.isArray(parser.profiles) || parser.profiles.includes('core'));

				_profiles = Object.freeze({
					all : {
						parsers      : all,
						parserRegExp : new RegExp(all.map(parser => `(${parser.match})`).join('|'), 'gm')
					},
					core : {
						parsers      : core,
						parserRegExp : new RegExp(core.map(parser => `(${parser.match})`).join('|'), 'gm')
					}
				});

				return _profiles;
			}

			function profilesIsEmpty() {
				return typeof _profiles !== 'object' || Object.keys(_profiles).length === 0;
			}

			function profilesGet(profile) {
				if (typeof _profiles !== 'object' || !_profiles.hasOwnProperty(profile)) {
					throw new Error(`nonexistent parser profile "${profile}"`);
				}

				return _profiles[profile];
			}

			function profilesHas(profile) {
				return typeof _profiles === 'object' && _profiles.hasOwnProperty(profile);
			}


			/*
				Exports.
			*/
			return Object.freeze(Object.defineProperties({}, {
				/*
					Parser Containers.
				*/
				parsers : { get : parsersGetter },

				/*
					Parser Functions.
				*/
				add     : { value : parsersAdd },
				delete  : { value : parsersDelete },
				isEmpty : { value : parsersIsEmpty },
				has     : { value : parsersHas },
				get     : { value : parsersGet },

				/*
					Parser Profile.
				*/
				Profile : {
					value : Object.freeze(Object.defineProperties({}, {
						/*
							Profiles Containers.
						*/
						profiles : { get : profilesGetter },

						/*
							Profiles Functions.
						*/
						compile : { value : profilesCompile },
						isEmpty : { value : profilesIsEmpty },
						has     : { value : profilesHas },
						get     : { value : profilesGet }
					}))
				}
			}));
		})()
	});


	/*******************************************************************************************************************
		Additional Static Properties.
	*******************************************************************************************************************/
	Object.defineProperties(Wikifier, {
		helpers        : { value : {} },
		/* Global exit flag */
		stopWikify     : { value : false, writable : true },
		/*
			Legacy Aliases.
		*/
		getValue       : { value : State.getVar },              // SEE: `state.js`.
		setValue       : { value : State.setVar },              // SEE: `state.js`.
		parse          : { value : Scripting.parse },           // SEE: `markup/scripting.js`.
		evalExpression : { value : Scripting.evalTwineScript }, // SEE: `markup/scripting.js`.
		evalStatements : { value : Scripting.evalTwineScript }, // SEE: `markup/scripting.js`.
		textPrimitives : { value : Patterns }                   // SEE: `lib/patterns.js`.
	});


	/*******************************************************************************************************************
		Helper Static Methods.
	*******************************************************************************************************************/
	Object.defineProperties(Wikifier.helpers, {
		inlineCss : {
			value : (() => {
				const lookaheadRe = new RegExp(Patterns.inlineCss, 'gm');
				const idOrClassRe = new RegExp(`(${Patterns.cssIdOrClassSigil})(${Patterns.anyLetter}+)`, 'g');

				function helperInlineCss(w) {
					const css = { classes : [], id : '', styles : {} };
					let matched;

					do {
						lookaheadRe.lastIndex = w.nextMatch;

						const match = lookaheadRe.exec(w.source);

						matched = match && match.index === w.nextMatch;

						if (matched) {
							if (match[1]) {
								css.styles[Util.fromCssProperty(match[1])] = match[2].trim();
							}
							else if (match[3]) {
								css.styles[Util.fromCssProperty(match[3])] = match[4].trim();
							}
							else if (match[5]) {
								let subMatch;

								idOrClassRe.lastIndex = 0; // NOTE: Guard against buggy implementations.

								while ((subMatch = idOrClassRe.exec(match[5])) !== null) {
									if (subMatch[1] === '.') {
										css.classes.push(subMatch[2]);
									}
									else {
										css.id = subMatch[2];
									}
								}
							}

							w.nextMatch = lookaheadRe.lastIndex; // eslint-disable-line no-param-reassign
						}
					} while (matched);

					return css;
				}

				return helperInlineCss;
			})()
		},

		evalText : {
			value(text) {
				let result;

				try {
					result = Scripting.evalTwineScript(text);

					/*
						Attempt to prevent the leakage of auto-globals by enforcing that
						the resultant value be either a string or a number.

						NOTE: This is not a foolproof solution to the problem of auto-global
						leakage.  Various auto-globals, which return strings or numbers, can
						still leak through—e.g. `window.status` → string.
					*/
					switch (typeof result) {
					case 'string':
						if (result.trim() === '') {
							result = text;
						}
						break;
					case 'number':
						result = String(result);
						break;
					default:
						result = text;
						break;
					}
				}
				catch (ex) {
					result = text;
				}

				return result;
			}
		},

		evalPassageId : {
			value(passage) {
				if (passage == null || Story.has(passage)) { // lazy equality for null; `0` is a valid name, so we cannot simply evaluate `passage`
					return passage;
				}

				return Wikifier.helpers.evalText(passage);
			}
		},

		hasBlockContext : {
			value(nodes) {
				const hasGCS = typeof window.getComputedStyle === 'function';

				for (let i = nodes.length - 1; i >= 0; --i) {
					const node = nodes[i];

					switch (node.nodeType) {
					case Node.ELEMENT_NODE:
						{
							const tagName = node.nodeName.toUpperCase();

							if (tagName === 'BR') {
								return true;
							}

							const styles = hasGCS ? window.getComputedStyle(node, null) : node.currentStyle;

							if (styles && styles.display) {
								if (styles.display === 'none') {
									continue;
								}

								return styles.display === 'block';
							}

							/*
								WebKit/Blink-based browsers do not attach any computed style
								information to elements until they're inserted into the DOM
								(and probably visible), not even the default browser styles
								and any user styles.  So, we make an assumption based on the
								element.
							*/
							switch (tagName) {
							case 'ADDRESS':
							case 'ARTICLE':
							case 'ASIDE':
							case 'BLOCKQUOTE':
							case 'CENTER':
							case 'DIV':
							case 'DL':
							case 'FIGURE':
							case 'FOOTER':
							case 'FORM':
							case 'H1':
							case 'H2':
							case 'H3':
							case 'H4':
							case 'H5':
							case 'H6':
							case 'HEADER':
							case 'HR':
							case 'MAIN':
							case 'NAV':
							case 'OL':
							case 'P':
							case 'PRE':
							case 'SECTION':
							case 'TABLE':
							case 'UL':
								return true;
							}
						}

						return false;

					case Node.COMMENT_NODE:
						continue;

					default:
						return false;
					}
				}

				return true;
			}
		},

		createShadowSetterCallback : {
			value : (() => {
				let macroParser = null;

				function cacheMacroParser() {
					if (!macroParser) {
						macroParser = Wikifier.Parser.get('macro');

						if (!macroParser) {
							throw new Error('cannot find "macro" parser');
						}
					}

					return macroParser;
				}

				function getMacroContextShadowView() {
					const macro = macroParser || cacheMacroParser();
					const view  = new Set();

					for (let context = macro.context; context !== null; context = context.parent) {
						if (context._shadows) {
							context._shadows.forEach(name => view.add(name));
						}
					}

					return [...view];
				}

				function helperCreateShadowSetterCallback(code) {
					const shadowStore = {};

					getMacroContextShadowView().forEach(varName => {
						const varKey = varName.slice(1);
						const store  = varName[0] === '$' ? State.variables : State.temporary;
						shadowStore[varName] = store[varKey];
					});

					return function () {
						const shadowNames = Object.keys(shadowStore);
						const valueCache  = shadowNames.length > 0 ? {} : null;

						/*
							There's no catch clause because this try/finally is here simply to ensure that
							proper cleanup is done in the event that an exception is thrown during the
							evaluation.
						*/
						try {
							/*
								Cache the existing values of the variables to be shadowed and assign the
								shadow values.
							*/
							shadowNames.forEach(varName => {
								const varKey = varName.slice(1);
								const store  = varName[0] === '$' ? State.variables : State.temporary;

								if (store.hasOwnProperty(varKey)) {
									valueCache[varKey] = store[varKey];
								}

								store[varKey] = shadowStore[varName];
							});

							// Evaluate the JavaScript.
							return Scripting.evalJavaScript(code);
						}
						finally {
							// Revert the variable shadowing.
							shadowNames.forEach(varName => {
								const varKey = varName.slice(1);
								const store  = varName[0] === '$' ? State.variables : State.temporary;

								/*
									Update the shadow store with the variable's current value, in case it
									was modified during the callback.
								*/
								shadowStore[varName] = store[varKey];

								if (valueCache.hasOwnProperty(varKey)) {
									store[varKey] = valueCache[varKey];
								}
								else {
									delete store[varKey];
								}
							});
						}
					};
				}

				return helperCreateShadowSetterCallback;
			})()
		},

		parseSquareBracketedMarkup : {
			value : (() => {
				/* eslint-disable no-param-reassign */
				const Item = Lexer.enumFromNames([ // lex item types object (pseudo-enumeration)
					'Error',     // error
					'DelimLTR',  // '|' or '->'
					'DelimRTL',  // '<-'
					'InnerMeta', // ']['
					'ImageMeta', // '[img[', '[<img[', or '[>img['
					'LinkMeta',  // '[['
					'Link',      // link destination
					'RightMeta', // ']]'
					'Setter',    // setter expression
					'Source',    // image source
					'Text'       // link text or image alt text
				]);
				const Delim = Lexer.enumFromNames([ // delimiter state object (pseudo-enumeration)
					'None', // no delimiter encountered
					'LTR',  // '|' or '->'
					'RTL'   // '<-'
				]);

				// Lexing functions.
				function slurpQuote(lexer, endQuote) {
					loop: for (;;) {
						/* eslint-disable indent */
						switch (lexer.next()) {
						case '\\':
							{
								const ch = lexer.next();

								if (ch !== EOF && ch !== '\n') {
									break;
								}
							}
							/* falls through */
						case EOF:
						case '\n':
							return EOF;

						case endQuote:
							break loop;
						}
						/* eslint-enable indent */
					}

					return lexer.pos;
				}

				function lexLeftMeta(lexer) {
					if (!lexer.accept('[')) {
						return lexer.error(Item.Error, 'malformed square-bracketed markup');
					}

					// Is link markup.
					if (lexer.accept('[')) {
						lexer.data.isLink = true;
						lexer.emit(Item.LinkMeta);
					}

					// May be image markup.
					else {
						lexer.accept('<>'); // aligner syntax

						if (!lexer.accept('Ii') || !lexer.accept('Mm') || !lexer.accept('Gg') || !lexer.accept('[')) {
							return lexer.error(Item.Error, 'malformed square-bracketed markup');
						}

						lexer.data.isLink = false;
						lexer.emit(Item.ImageMeta);
					}

					lexer.depth = 2; // account for both initial left square brackets
					return lexCoreComponents;
				}

				function lexCoreComponents(lexer) {
					const what = lexer.data.isLink ? 'link' : 'image';
					let delim = Delim.None;

					for (;;) {
						switch (lexer.next()) {
						case EOF:
						case '\n':
							return lexer.error(Item.Error, `unterminated ${what} markup`);

						case '"':
							/*
								This is not entirely reliable within sections that allow raw strings, since
								it's possible, however unlikely, for a raw string to contain unpaired double
								quotes.  The likelihood is low enough, however, that I'm deeming the risk as
								acceptable—for now, at least.
							*/
							if (slurpQuote(lexer, '"') === EOF) {
								return lexer.error(Item.Error, `unterminated double quoted string in ${what} markup`);
							}
							break;

						case '|': // possible pipe ('|') delimiter
							if (delim === Delim.None) {
								delim = Delim.LTR;
								lexer.backup();
								lexer.emit(Item.Text);
								lexer.forward();
								lexer.emit(Item.DelimLTR);
								// lexer.ignore();
							}
							break;

						case '-': // possible right arrow ('->') delimiter
							if (delim === Delim.None && lexer.peek() === '>') {
								delim = Delim.LTR;
								lexer.backup();
								lexer.emit(Item.Text);
								lexer.forward(2);
								lexer.emit(Item.DelimLTR);
								// lexer.ignore();
							}
							break;

						case '<': // possible left arrow ('<-') delimiter
							if (delim === Delim.None && lexer.peek() === '-') {
								delim = Delim.RTL;
								lexer.backup();
								lexer.emit(lexer.data.isLink ? Item.Link : Item.Source);
								lexer.forward(2);
								lexer.emit(Item.DelimRTL);
								// lexer.ignore();
							}
							break;

						case '[':
							++lexer.depth;
							break;

						case ']':
							--lexer.depth;

							if (lexer.depth === 1) {
								switch (lexer.peek()) {
								case '[':
									++lexer.depth;
									lexer.backup();

									if (delim === Delim.RTL) {
										lexer.emit(Item.Text);
									}
									else {
										lexer.emit(lexer.data.isLink ? Item.Link : Item.Source);
									}

									lexer.forward(2);
									lexer.emit(Item.InnerMeta);
									// lexer.ignore();
									return lexer.data.isLink ? lexSetter : lexImageLink;

								case ']':
									--lexer.depth;
									lexer.backup();

									if (delim === Delim.RTL) {
										lexer.emit(Item.Text);
									}
									else {
										lexer.emit(lexer.data.isLink ? Item.Link : Item.Source);
									}

									lexer.forward(2);
									lexer.emit(Item.RightMeta);
									// lexer.ignore();
									return null;

								default:
									return lexer.error(Item.Error, `malformed ${what} markup`);
								}
							}
							break;
						}
					}
				}

				function lexImageLink(lexer) {
					const what = lexer.data.isLink ? 'link' : 'image';

					for (;;) {
						switch (lexer.next()) {
						case EOF:
						case '\n':
							return lexer.error(Item.Error, `unterminated ${what} markup`);

						case '"':
							/*
								This is not entirely reliable within sections that allow raw strings, since
								it's possible, however unlikely, for a raw string to contain unpaired double
								quotes.  The likelihood is low enough, however, that I'm deeming the risk as
								acceptable—for now, at least.
							*/
							if (slurpQuote(lexer, '"') === EOF) {
								return lexer.error(Item.Error, `unterminated double quoted string in ${what} markup link component`);
							}
							break;

						case '[':
							++lexer.depth;
							break;

						case ']':
							--lexer.depth;

							if (lexer.depth === 1) {
								switch (lexer.peek()) {
								case '[':
									++lexer.depth;
									lexer.backup();
									lexer.emit(Item.Link);
									lexer.forward(2);
									lexer.emit(Item.InnerMeta);
									// lexer.ignore();
									return lexSetter;

								case ']':
									--lexer.depth;
									lexer.backup();
									lexer.emit(Item.Link);
									lexer.forward(2);
									lexer.emit(Item.RightMeta);
									// lexer.ignore();
									return null;

								default:
									return lexer.error(Item.Error, `malformed ${what} markup`);
								}
							}
							break;
						}
					}
				}

				function lexSetter(lexer) {
					const what = lexer.data.isLink ? 'link' : 'image';

					for (;;) {
						switch (lexer.next()) {
						case EOF:
						case '\n':
							return lexer.error(Item.Error, `unterminated ${what} markup`);

						case '"':
							if (slurpQuote(lexer, '"') === EOF) {
								return lexer.error(Item.Error, `unterminated double quoted string in ${what} markup setter component`);
							}
							break;

						case "'":
							if (slurpQuote(lexer, "'") === EOF) {
								return lexer.error(Item.Error, `unterminated single quoted string in ${what} markup setter component`);
							}
							break;

						case '[':
							++lexer.depth;
							break;

						case ']':
							--lexer.depth;

							if (lexer.depth === 1) {
								if (lexer.peek() !== ']') {
									return lexer.error(Item.Error, `malformed ${what} markup`);
								}

								--lexer.depth;
								lexer.backup();
								lexer.emit(Item.Setter);
								lexer.forward(2);
								lexer.emit(Item.RightMeta);
								// lexer.ignore();
								return null;
							}
							break;
						}
					}
				}

				// Parse function.
				function parseSquareBracketedMarkup(w) {
					// Initialize the lexer.
					const lexer  = new Lexer(w.source, lexLeftMeta);

					// Set the initial positions within the source string.
					lexer.start = lexer.pos = w.matchStart;

					// Lex the raw argument string.
					const markup = {};
					const items  = lexer.run();
					const last   = items.last();

					if (last && last.type === Item.Error) {
						markup.error = last.message;
					}
					else {
						items.forEach(item => {
							const text = item.text.trim();

							switch (item.type) {
							case Item.ImageMeta:
								markup.isImage = true;

								if (text[1] === '<') {
									markup.align = 'left';
								}
								else if (text[1] === '>') {
									markup.align = 'right';
								}
								break;

							case Item.LinkMeta:
								markup.isLink = true;
								break;

							case Item.Link:
								if (text[0] === '~') {
									markup.forceInternal = true;
									markup.link = text.slice(1);
								}
								else {
									markup.link = text;
								}
								break;

							case Item.Setter:
								markup.setter = text;
								break;

							case Item.Source:
								markup.source = text;
								break;

							case Item.Text:
								markup.text = text;
								break;
							}
						});
					}

					markup.pos = lexer.pos;
					return markup;
				}

				return parseSquareBracketedMarkup;
				/* eslint-enable no-param-reassign */
			})()
		}
	});


	/*******************************************************************************************************************
		Module Exports.
	*******************************************************************************************************************/
	return Wikifier;
})();
/* eslint-enable max-len */<|MERGE_RESOLUTION|>--- conflicted
+++ resolved
@@ -373,7 +373,6 @@
 		}
 
 		outputText(destination, startPos, endPos) {
-<<<<<<< HEAD
 			// console.log('outputText():source', this.source);
 			// console.log('outputText():Text', this.source.substring(startPos, endPos));
 			// eslint-disable-next-line no-undef
@@ -383,11 +382,8 @@
 			// 	jQuery(destination).append(document.createTextNode(os));
 			// 	return;
 			// }
-			jQuery(destination).append(document.createTextNode(this.source.substring(startPos, endPos)));
-=======
 			// jQuery(destination).append(document.createTextNode(this.source.substring(startPos, endPos)));
 			destination.appendChild(document.createTextNode(this.source.substring(startPos, endPos)));
->>>>>>> cb43c284
 		}
 
 		/*
