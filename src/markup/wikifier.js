/***********************************************************************************************************************

	markup/wikifier.js

	Copyright © 2013–2021 Thomas Michael Edwards <thomasmedwards@gmail.com>. All rights reserved.
	Use of this source code is governed by a BSD 2-clause "Simplified" License, which may be found in the LICENSE file.

***********************************************************************************************************************/
/*
	global Config, EOF, Engine, Lexer, Patterns, Scripting, State, Story, TempState, Util, convertBreaks,
	       errorPrologRegExp
*/

/*
	TODO: The Wikifier, and associated code, could stand to receive a serious refactoring.
*/
/* eslint-disable max-len */
var Wikifier = (() => { // eslint-disable-line no-unused-vars, no-var
	'use strict';

	// Wikifier call depth.
	let _callDepth = 0;

	// the last passageTitle
	let _passageTitleLast = '';
	// the last passageObjLast
	// eslint-disable-next-line no-undef-init
	let _passageObjLast = undefined;

	let _lastPassageQ = [];

	/*******************************************************************************************************************
		Wikifier Class.
	*******************************************************************************************************************/
	class Wikifier {
		constructor(destination, source, options, passageObj, passageTitle) {
			// if (!passageObj && !passageTitle) {
			// 	console.error('Wikifier.constructor(): No passage title.', passageObj, passageTitle, [source]/* , (new Error()).stack */);
			// }

			if (_callDepth === 0) {
				_passageTitleLast = passageObj ? passageObj.title : passageTitle;
				_passageObjLast = passageObj;
				if (_lastPassageQ.length !== 0) {
					console.error('Wikifier constructor(): _callDepth === 0, but _lastPassageQ is not empty.', _lastPassageQ);
				}
				_lastPassageQ = [];
				_lastPassageQ.push({ passageObj : _passageObjLast, passageTitle : _passageTitleLast });
			}
			else {
				if (passageObj || passageTitle) {
					_passageTitleLast = passageObj ? passageObj.title : passageTitle;
					_passageObjLast = passageObj;
					_lastPassageQ.push({ passageObj, passageTitle });
				}
				else {
					const lp = _lastPassageQ.last();
					_passageTitleLast = lp.passageTitle;
					_passageObjLast = lp.passageObj;
					_lastPassageQ.push({ _passageObjLast, _passageTitleLast });
				}
			}

			// eslint-disable-next-line no-undef
			if (typeof i18nManager !== 'undefined') {
				let name = passageObj ? passageObj.title : passageTitle;
				// eslint-disable-next-line no-nested-ternary
				name = name ? (_passageObjLast ? _passageObjLast.title : undefined) : undefined;

				const lppt = Wikifier.getLastPossiblePassageTitle();
				if (!name && !_passageTitleLast && !lppt) {
					// eslint-disable-next-line no-undef
					console.warn('Wikifier.constructor(): No name.', [name, _callDepth, structuredClone(_lastPassageQ), _passageTitleLast, structuredClone(_passageObjLast), passageObj, passageTitle, lppt]);
				}

				// eslint-disable-next-line no-undef,no-param-reassign
				source = i18nManager.typeB.replaceInputStoryScript(source, name, _passageTitleLast, lppt);
			}
			if (false) {
				// test
				let name = passageObj ? passageObj.title : passageTitle;
				// eslint-disable-next-line no-nested-ternary
				name = name ? (_passageObjLast ? _passageObjLast.title : undefined) : undefined;

				const lppt = Wikifier.getLastPossiblePassageTitle();
				if (!name && !_passageTitleLast && !lppt) {
					// eslint-disable-next-line no-undef
					console.warn('Wikifier.constructor(): No name.', [name, _callDepth, structuredClone(_lastPassageQ), _passageTitleLast, structuredClone(_passageObjLast), passageObj, passageTitle, lppt]);
				}

				// eslint-disable-next-line no-undef,no-param-reassign
				console.log('[source, _callDepth, _lastPassageQ, name, _passageTitleLast, lppt]', [source, _callDepth, structuredClone(_lastPassageQ), name, _passageTitleLast, lppt]);
			}
			if (Wikifier.Parser.Profile.isEmpty()) {
				Wikifier.Parser.Profile.compile();
			}

			Object.defineProperties(this, {
				passageObj : {
					writable : true,
					// if no passageObj (often case by user call wikifyEval()), create a mook passageObj with title
					value    : passageObj || { title : passageTitle }
				},

				// General Wikifier properties.
				source : {
					value : String(source)
				},

				options : {
					writable : true,
					value    : Object.assign({
						profile : 'all'
					}, options)
				},

				nextMatch : {
					writable : true,
					value    : 0
				},

				output : {
					writable : true,
					value    : null
				},

				// Macro parser ('macro') related properties.
				_rawArgs : {
					writable : true,
					value    : ''
				}
			});

			// No destination specified.  Create a fragment to act as the output buffer.
			if (destination == null) { // lazy equality for null
				this.output = document.createDocumentFragment();
			}

			// jQuery-wrapped destination.  Grab the first element.
			else if (destination.jquery) { // cannot use `hasOwnProperty()` here as `jquery` is from jQuery's prototype
				this.output = destination[0];
			}

			// Normal destination.
			else {
				this.output = destination;
			}

			/*
				Wikify the source into the output buffer element, possibly converting line
				breaks into paragraphs.

				NOTE: There's no catch clause here because this try/finally exists solely
				to ensure that the call depth is properly restored in the event that an
				uncaught exception is thrown during the call to `subWikify()`.
			*/
			try {
				++_callDepth;

				this.subWikify(this.output, undefined, undefined, passageObj);

				// Limit line break conversion to non-recursive calls.
				if (_callDepth === 1 && Config.cleanupWikifierOutput) {
					convertBreaks(this.output);
				}
			}
			finally {
				--_callDepth;

				const lp = _lastPassageQ.pop();
				_passageTitleLast = lp.passageTitle;
				_passageObjLast = lp.passageObj;

				if (_callDepth === 0) {
					_passageTitleLast = '';
					_passageObjLast = undefined;
					if (_lastPassageQ.length !== 0) {
						console.error('Wikifier constructor(): finally(_callDepth === 0) _lastPassageQ is not empty.', _lastPassageQ);
					}
					_lastPassageQ = [];
				}
			}
		}

		static lastPassageQPush(passageObj, passageTitle) {
			_lastPassageQ.push({ passageObj, passageTitle });
			// before push
			return _lastPassageQ.length - 1;
		}

		static lastPassageQPop() {
			_lastPassageQ.pop();
			return _lastPassageQ.length;
		}

		static lastPassageQSize() {
			return _lastPassageQ.length;
		}

		static lastPassageQFront() {
			return [_lastPassageQ.length, _lastPassageQ.first()];
		}

		static lastPassageQBack() {
			return [_lastPassageQ.length, _lastPassageQ.last()];
		}

		static getLastPossiblePassageTitle() {
			for (let i = _lastPassageQ.length - 1; i >= 0; --i) {
				const nn = _lastPassageQ[i];
				if (nn && nn.passageTitle) {
					return nn.passageTitle;
				}
			}
		}

<<<<<<< HEAD
		// eslint-disable-next-line no-unused-vars
		subWikify(output, terminator, options, passageObj) {
=======
		subWikify(output, terminator, options) {
			// Placed at top to prevent any execution
			if (Wikifier.stopWikify) return;

>>>>>>> d455733b
			// Cache and temporarily replace the current output buffer.
			const oldOutput = this.output;
			this.output = output;

			let newOptions;
			let oldOptions;

			// Parser option overrides.
			if (Wikifier.Option.length > 0) {
				newOptions = Object.assign(newOptions || {}, Wikifier.Option.options);
			}
			// Local parameter option overrides.
			if (options !== null && typeof options === 'object') {
				newOptions = Object.assign(newOptions || {}, options);
			}
			// If new options exist, cache and temporarily replace the current options.
			if (newOptions) {
				oldOptions = this.options;
				this.options = Object.assign({}, this.options, newOptions);
			}

			const parsersProfile   = Wikifier.Parser.Profile.get(this.options.profile);
			const terminatorRegExp = terminator
				? new RegExp(`(?:${terminator})`, this.options.ignoreTerminatorCase ? 'gim' : 'gm')
				: null;
			let terminatorMatch;
			let parserMatch;

			do {
				// Prepare the RegExp match positions.
				parsersProfile.parserRegExp.lastIndex = this.nextMatch;

				if (terminatorRegExp) {
					terminatorRegExp.lastIndex = this.nextMatch;
				}

				// Get the first matches.
				parserMatch     = parsersProfile.parserRegExp.exec(this.source);
				terminatorMatch = terminatorRegExp ? terminatorRegExp.exec(this.source) : null;

				// Try for a terminator match, unless there's a closer parser match.
				if (terminatorMatch && (!parserMatch || terminatorMatch.index <= parserMatch.index)) {
					// Output any text before the match.
					if (terminatorMatch.index > this.nextMatch) {
						this.outputText(this.output, this.nextMatch, terminatorMatch.index);
					}

					// Set the match parameters.
					this.matchStart  = terminatorMatch.index;
					this.matchLength = terminatorMatch[0].length;
					this.matchText   = terminatorMatch[0];
					this.nextMatch   = terminatorRegExp.lastIndex;

					// Restore the original output buffer and options.
					this.output = oldOutput;

					if (oldOptions) {
						this.options = oldOptions;
					}

					// Exit.
					return;
				}

				// Try for a parser match.
				else if (parserMatch) {
					// Output any text before the match.
					if (parserMatch.index > this.nextMatch) {
						this.outputText(this.output, this.nextMatch, parserMatch.index);
					}

					// Set the match parameters.
					this.matchStart  = parserMatch.index;
					this.matchLength = parserMatch[0].length;
					this.matchText   = parserMatch[0];
					this.nextMatch   = parsersProfile.parserRegExp.lastIndex;

					// Figure out which parser matched.
					let matchingParser;

					for (let i = 1, iend = parserMatch.length; i < iend; ++i) {
						if (parserMatch[i]) {
							matchingParser = i - 1;
							break; // stop once we've found the matching parser
						}
					}

					// Call the parser.
					parsersProfile.parsers[matchingParser].handler(this);

					if (Wikifier.stopWikify) {
						return;
					}

					if (TempState.break != null) { // lazy equality for null
						break;
					}
				}
			} while (terminatorMatch || parserMatch);

			// Output any text after the last match.
			if (TempState.break == null) { // lazy equality for null
				if (this.nextMatch < this.source.length) {
					this.outputText(this.output, this.nextMatch, this.source.length);
					this.nextMatch = this.source.length;
				}
			}

			// In case of <<break>>/<<continue>>, remove the last <br>.
			else if (
				   this.output.lastChild
				&& this.output.lastChild.nodeType === Node.ELEMENT_NODE
				&& this.output.lastChild.nodeName.toUpperCase() === 'BR'
			) {
				jQuery(this.output.lastChild).remove();
			}

			// Restore the original output buffer and options.
			this.output = oldOutput;

			if (oldOptions) {
				this.options = oldOptions;
			}
		}

		outputText(destination, startPos, endPos) {
			// console.log('outputText():source', this.source);
			// console.log('outputText():Text', this.source.substring(startPos, endPos));
			// eslint-disable-next-line no-undef
			// if (typeof i18nManager !== 'undefined') {
			// 	// eslint-disable-next-line no-undef
			// 	const os = i18nManager.typeB.replaceOutputText(this.source.substring(startPos, endPos));
			// 	jQuery(destination).append(document.createTextNode(os));
			// 	return;
			// }
			jQuery(destination).append(document.createTextNode(this.source.substring(startPos, endPos)));
		}

		/*
			[DEPRECATED] Meant to be called by legacy macros, this returns the raw, unprocessed
			text given to the currently executing macro.
		*/
		rawArgs() {
			return this._rawArgs;
		}

		/*
			[DEPRECATED] Meant to be called by legacy macros, this returns the text given to
			the currently executing macro after doing TwineScript-to-JavaScript transformations.
		*/
		fullArgs() {
			return Scripting.parse(this._rawArgs);
		}

		static getPassageTitleLast() {
			return _passageTitleLast;
		}

		static getPassageObjLast() {
			return _passageObjLast;
		}

		/*
			Returns the output generated by wikifying the given text, throwing if there were errors.
		*/
		static wikifyEval(text, passageObj, passageTitle) {
			// if (!passageObj && !passageTitle) {
			// 	console.error('Wikifier.wikifyEval(): No passage title.', passageObj, passageTitle, [text], (new Error()).stack);
			// }
			const output = document.createDocumentFragment();

			new Wikifier(output, text, undefined, passageObj, passageTitle);

			const errors = output.querySelector('.error');

			if (errors !== null) {
				throw new Error(errors.textContent.replace(errorPrologRegExp, ''));
			}

			return output;
		}

		/*
			Create and return an internal link.
		*/
		static createInternalLink(destination, passage, text, callback) {
			const $link = jQuery(document.createElement('a'));

			if (passage != null) { // lazy equality for null
				$link.attr('data-passage', passage);

				if (Story.has(passage)) {
					$link.addClass('link-internal');

					if (Config.addVisitedLinkClass && State.hasPlayed(passage)) {
						$link.addClass('link-visited');
					}
				}
				else {
					$link.addClass('link-broken');
				}

				$link.ariaClick({ one : true }, () => {
					if (typeof callback === 'function') {
						callback();
					}

					Engine.play(passage);
				});
			}

			if (text) {
				$link.append(document.createTextNode(text));
			}

			if (destination) {
				$link.appendTo(destination);
			}

			// For legacy-compatibility we must return the DOM node.
			return $link[0];
		}

		/*
			Create and return an external link.
		*/
		static createExternalLink(destination, url, text) {
			const $link = jQuery(document.createElement('a'))
				.attr('target', '_blank')
				.addClass('link-external')
				.text(text)
				.appendTo(destination);

			if (url != null) { // lazy equality for null
				$link.attr({
					href     : url,
					tabindex : 0 // for accessiblity
				});
			}

			// For legacy-compatibility we must return the DOM node.
			return $link[0];
		}

		/*
			Returns whether the given link source is external (probably).
		*/
		static isExternalLink(link) {
			if (Story.has(link)) {
				return false;
			}

			const urlRegExp = new RegExp(`^${Patterns.url}`, 'gim');
			return urlRegExp.test(link) || /[/.?#]/.test(link);
		}
	}


	/*******************************************************************************************************************
		Option Static Object.
	*******************************************************************************************************************/
	Object.defineProperty(Wikifier, 'Option', {
		value : (() => {
			// Options array (stack).
			let _optionsStack = [];


			/*
				GlobalOption Functions.
			*/
			function optionLength() {
				return _optionsStack.length;
			}

			function optionGetter() {
				return Object.assign({}, ..._optionsStack);
			}

			function optionClear() {
				_optionsStack = [];
			}

			function optionGet(idx) {
				return _optionsStack[idx];
			}

			function optionPop() {
				return _optionsStack.pop();
			}

			function optionPush(options) {
				if (typeof options !== 'object' || options === null) {
					throw new TypeError(`Wikifier.Option.push options parameter must be an object (received: ${Util.getType(options)})`);
				}

				return _optionsStack.push(options);
			}


			/*
				Exports.
			*/
			return Object.freeze(Object.defineProperties({}, {
				length  : { get : optionLength },
				options : { get : optionGetter },
				clear   : { value : optionClear },
				get     : { value : optionGet },
				pop     : { value : optionPop },
				push    : { value : optionPush }
			}));
		})()
	});


	/*******************************************************************************************************************
		Parser Static Object.
	*******************************************************************************************************************/
	Object.defineProperty(Wikifier, 'Parser', {
		value : (() => {
			// Parser definition array.  Ordering matters, so this must be an ordered list.
			const _parsers = [];

			// Parser profiles object.
			let _profiles;


			/*
				Parser Functions.
			*/
			function parsersGetter() {
				return _parsers;
			}

			function parsersAdd(parser) {
				// Parser object sanity checks.
				if (typeof parser !== 'object') {
					throw new Error('Wikifier.Parser.add parser parameter must be an object');
				}

				if (!parser.hasOwnProperty('name')) {
					throw new Error('parser object missing required "name" property');
				}
				else if (typeof parser.name !== 'string') {
					throw new Error('parser object "name" property must be a string');
				}

				if (!parser.hasOwnProperty('match')) {
					throw new Error('parser object missing required "match" property');
				}
				else if (typeof parser.match !== 'string') {
					throw new Error('parser object "match" property must be a string');
				}

				if (!parser.hasOwnProperty('handler')) {
					throw new Error('parser object missing required "handler" property');
				}
				else if (typeof parser.handler !== 'function') {
					throw new Error('parser object "handler" property must be a function');
				}

				if (parser.hasOwnProperty('profiles') && !Array.isArray(parser.profiles)) {
					throw new Error('parser object "profiles" property must be an array');
				}

				// Check for an existing parser with the same name.
				if (parsersHas(parser.name)) {
					throw new Error(`cannot clobber existing parser "${parser.name}"`);
				}

				// Add the parser to the end of the array.
				_parsers.push(parser);
			}

			function parsersDelete(name) {
				const parser = _parsers.find(parser => parser.name === name);

				if (parser) {
					_parsers.delete(parser);
				}
			}

			function parsersIsEmpty() {
				return _parsers.length === 0;
			}

			function parsersHas(name) {
				return !!_parsers.find(parser => parser.name === name);
			}

			function parsersGet(name) {
				return _parsers.find(parser => parser.name === name) || null;
			}


			/*
				Parser Profile Functions.
			*/
			function profilesGetter() {
				return _profiles;
			}

			function profilesCompile() {
				if (DEBUG) { console.log('[Wikifier.Parser/profilesCompile()]'); }

				const all  = _parsers;
				const core = all.filter(parser => !Array.isArray(parser.profiles) || parser.profiles.includes('core'));

				_profiles = Object.freeze({
					all : {
						parsers      : all,
						parserRegExp : new RegExp(all.map(parser => `(${parser.match})`).join('|'), 'gm')
					},
					core : {
						parsers      : core,
						parserRegExp : new RegExp(core.map(parser => `(${parser.match})`).join('|'), 'gm')
					}
				});

				return _profiles;
			}

			function profilesIsEmpty() {
				return typeof _profiles !== 'object' || Object.keys(_profiles).length === 0;
			}

			function profilesGet(profile) {
				if (typeof _profiles !== 'object' || !_profiles.hasOwnProperty(profile)) {
					throw new Error(`nonexistent parser profile "${profile}"`);
				}

				return _profiles[profile];
			}

			function profilesHas(profile) {
				return typeof _profiles === 'object' && _profiles.hasOwnProperty(profile);
			}


			/*
				Exports.
			*/
			return Object.freeze(Object.defineProperties({}, {
				/*
					Parser Containers.
				*/
				parsers : { get : parsersGetter },

				/*
					Parser Functions.
				*/
				add     : { value : parsersAdd },
				delete  : { value : parsersDelete },
				isEmpty : { value : parsersIsEmpty },
				has     : { value : parsersHas },
				get     : { value : parsersGet },

				/*
					Parser Profile.
				*/
				Profile : {
					value : Object.freeze(Object.defineProperties({}, {
						/*
							Profiles Containers.
						*/
						profiles : { get : profilesGetter },

						/*
							Profiles Functions.
						*/
						compile : { value : profilesCompile },
						isEmpty : { value : profilesIsEmpty },
						has     : { value : profilesHas },
						get     : { value : profilesGet }
					}))
				}
			}));
		})()
	});


	/*******************************************************************************************************************
		Additional Static Properties.
	*******************************************************************************************************************/
	Object.defineProperties(Wikifier, {
		helpers        : { value : {} },
		/* Global exit flag */
		stopWikify     : { value : false, writable : true },
		/*
			Legacy Aliases.
		*/
		getValue       : { value : State.getVar },              // SEE: `state.js`.
		setValue       : { value : State.setVar },              // SEE: `state.js`.
		parse          : { value : Scripting.parse },           // SEE: `markup/scripting.js`.
		evalExpression : { value : Scripting.evalTwineScript }, // SEE: `markup/scripting.js`.
		evalStatements : { value : Scripting.evalTwineScript }, // SEE: `markup/scripting.js`.
		textPrimitives : { value : Patterns }                   // SEE: `lib/patterns.js`.
	});


	/*******************************************************************************************************************
		Helper Static Methods.
	*******************************************************************************************************************/
	Object.defineProperties(Wikifier.helpers, {
		inlineCss : {
			value : (() => {
				const lookaheadRe = new RegExp(Patterns.inlineCss, 'gm');
				const idOrClassRe = new RegExp(`(${Patterns.cssIdOrClassSigil})(${Patterns.anyLetter}+)`, 'g');

				function helperInlineCss(w) {
					const css = { classes : [], id : '', styles : {} };
					let matched;

					do {
						lookaheadRe.lastIndex = w.nextMatch;

						const match = lookaheadRe.exec(w.source);

						matched = match && match.index === w.nextMatch;

						if (matched) {
							if (match[1]) {
								css.styles[Util.fromCssProperty(match[1])] = match[2].trim();
							}
							else if (match[3]) {
								css.styles[Util.fromCssProperty(match[3])] = match[4].trim();
							}
							else if (match[5]) {
								let subMatch;

								idOrClassRe.lastIndex = 0; // NOTE: Guard against buggy implementations.

								while ((subMatch = idOrClassRe.exec(match[5])) !== null) {
									if (subMatch[1] === '.') {
										css.classes.push(subMatch[2]);
									}
									else {
										css.id = subMatch[2];
									}
								}
							}

							w.nextMatch = lookaheadRe.lastIndex; // eslint-disable-line no-param-reassign
						}
					} while (matched);

					return css;
				}

				return helperInlineCss;
			})()
		},

		evalText : {
			value(text) {
				let result;

				try {
					result = Scripting.evalTwineScript(text);

					/*
						Attempt to prevent the leakage of auto-globals by enforcing that
						the resultant value be either a string or a number.

						NOTE: This is not a foolproof solution to the problem of auto-global
						leakage.  Various auto-globals, which return strings or numbers, can
						still leak through—e.g. `window.status` → string.
					*/
					switch (typeof result) {
					case 'string':
						if (result.trim() === '') {
							result = text;
						}
						break;
					case 'number':
						result = String(result);
						break;
					default:
						result = text;
						break;
					}
				}
				catch (ex) {
					result = text;
				}

				return result;
			}
		},

		evalPassageId : {
			value(passage) {
				if (passage == null || Story.has(passage)) { // lazy equality for null; `0` is a valid name, so we cannot simply evaluate `passage`
					return passage;
				}

				return Wikifier.helpers.evalText(passage);
			}
		},

		hasBlockContext : {
			value(nodes) {
				const hasGCS = typeof window.getComputedStyle === 'function';

				for (let i = nodes.length - 1; i >= 0; --i) {
					const node = nodes[i];

					switch (node.nodeType) {
					case Node.ELEMENT_NODE:
						{
							const tagName = node.nodeName.toUpperCase();

							if (tagName === 'BR') {
								return true;
							}

							const styles = hasGCS ? window.getComputedStyle(node, null) : node.currentStyle;

							if (styles && styles.display) {
								if (styles.display === 'none') {
									continue;
								}

								return styles.display === 'block';
							}

							/*
								WebKit/Blink-based browsers do not attach any computed style
								information to elements until they're inserted into the DOM
								(and probably visible), not even the default browser styles
								and any user styles.  So, we make an assumption based on the
								element.
							*/
							switch (tagName) {
							case 'ADDRESS':
							case 'ARTICLE':
							case 'ASIDE':
							case 'BLOCKQUOTE':
							case 'CENTER':
							case 'DIV':
							case 'DL':
							case 'FIGURE':
							case 'FOOTER':
							case 'FORM':
							case 'H1':
							case 'H2':
							case 'H3':
							case 'H4':
							case 'H5':
							case 'H6':
							case 'HEADER':
							case 'HR':
							case 'MAIN':
							case 'NAV':
							case 'OL':
							case 'P':
							case 'PRE':
							case 'SECTION':
							case 'TABLE':
							case 'UL':
								return true;
							}
						}

						return false;

					case Node.COMMENT_NODE:
						continue;

					default:
						return false;
					}
				}

				return true;
			}
		},

		createShadowSetterCallback : {
			value : (() => {
				let macroParser = null;

				function cacheMacroParser() {
					if (!macroParser) {
						macroParser = Wikifier.Parser.get('macro');

						if (!macroParser) {
							throw new Error('cannot find "macro" parser');
						}
					}

					return macroParser;
				}

				function getMacroContextShadowView() {
					const macro = macroParser || cacheMacroParser();
					const view  = new Set();

					for (let context = macro.context; context !== null; context = context.parent) {
						if (context._shadows) {
							context._shadows.forEach(name => view.add(name));
						}
					}

					return [...view];
				}

				function helperCreateShadowSetterCallback(code) {
					const shadowStore = {};

					getMacroContextShadowView().forEach(varName => {
						const varKey = varName.slice(1);
						const store  = varName[0] === '$' ? State.variables : State.temporary;
						shadowStore[varName] = store[varKey];
					});

					return function () {
						const shadowNames = Object.keys(shadowStore);
						const valueCache  = shadowNames.length > 0 ? {} : null;

						/*
							There's no catch clause because this try/finally is here simply to ensure that
							proper cleanup is done in the event that an exception is thrown during the
							evaluation.
						*/
						try {
							/*
								Cache the existing values of the variables to be shadowed and assign the
								shadow values.
							*/
							shadowNames.forEach(varName => {
								const varKey = varName.slice(1);
								const store  = varName[0] === '$' ? State.variables : State.temporary;

								if (store.hasOwnProperty(varKey)) {
									valueCache[varKey] = store[varKey];
								}

								store[varKey] = shadowStore[varName];
							});

							// Evaluate the JavaScript.
							return Scripting.evalJavaScript(code);
						}
						finally {
							// Revert the variable shadowing.
							shadowNames.forEach(varName => {
								const varKey = varName.slice(1);
								const store  = varName[0] === '$' ? State.variables : State.temporary;

								/*
									Update the shadow store with the variable's current value, in case it
									was modified during the callback.
								*/
								shadowStore[varName] = store[varKey];

								if (valueCache.hasOwnProperty(varKey)) {
									store[varKey] = valueCache[varKey];
								}
								else {
									delete store[varKey];
								}
							});
						}
					};
				}

				return helperCreateShadowSetterCallback;
			})()
		},

		parseSquareBracketedMarkup : {
			value : (() => {
				/* eslint-disable no-param-reassign */
				const Item = Lexer.enumFromNames([ // lex item types object (pseudo-enumeration)
					'Error',     // error
					'DelimLTR',  // '|' or '->'
					'DelimRTL',  // '<-'
					'InnerMeta', // ']['
					'ImageMeta', // '[img[', '[<img[', or '[>img['
					'LinkMeta',  // '[['
					'Link',      // link destination
					'RightMeta', // ']]'
					'Setter',    // setter expression
					'Source',    // image source
					'Text'       // link text or image alt text
				]);
				const Delim = Lexer.enumFromNames([ // delimiter state object (pseudo-enumeration)
					'None', // no delimiter encountered
					'LTR',  // '|' or '->'
					'RTL'   // '<-'
				]);

				// Lexing functions.
				function slurpQuote(lexer, endQuote) {
					loop: for (;;) {
						/* eslint-disable indent */
						switch (lexer.next()) {
						case '\\':
							{
								const ch = lexer.next();

								if (ch !== EOF && ch !== '\n') {
									break;
								}
							}
							/* falls through */
						case EOF:
						case '\n':
							return EOF;

						case endQuote:
							break loop;
						}
						/* eslint-enable indent */
					}

					return lexer.pos;
				}

				function lexLeftMeta(lexer) {
					if (!lexer.accept('[')) {
						return lexer.error(Item.Error, 'malformed square-bracketed markup');
					}

					// Is link markup.
					if (lexer.accept('[')) {
						lexer.data.isLink = true;
						lexer.emit(Item.LinkMeta);
					}

					// May be image markup.
					else {
						lexer.accept('<>'); // aligner syntax

						if (!lexer.accept('Ii') || !lexer.accept('Mm') || !lexer.accept('Gg') || !lexer.accept('[')) {
							return lexer.error(Item.Error, 'malformed square-bracketed markup');
						}

						lexer.data.isLink = false;
						lexer.emit(Item.ImageMeta);
					}

					lexer.depth = 2; // account for both initial left square brackets
					return lexCoreComponents;
				}

				function lexCoreComponents(lexer) {
					const what = lexer.data.isLink ? 'link' : 'image';
					let delim = Delim.None;

					for (;;) {
						switch (lexer.next()) {
						case EOF:
						case '\n':
							return lexer.error(Item.Error, `unterminated ${what} markup`);

						case '"':
							/*
								This is not entirely reliable within sections that allow raw strings, since
								it's possible, however unlikely, for a raw string to contain unpaired double
								quotes.  The likelihood is low enough, however, that I'm deeming the risk as
								acceptable—for now, at least.
							*/
							if (slurpQuote(lexer, '"') === EOF) {
								return lexer.error(Item.Error, `unterminated double quoted string in ${what} markup`);
							}
							break;

						case '|': // possible pipe ('|') delimiter
							if (delim === Delim.None) {
								delim = Delim.LTR;
								lexer.backup();
								lexer.emit(Item.Text);
								lexer.forward();
								lexer.emit(Item.DelimLTR);
								// lexer.ignore();
							}
							break;

						case '-': // possible right arrow ('->') delimiter
							if (delim === Delim.None && lexer.peek() === '>') {
								delim = Delim.LTR;
								lexer.backup();
								lexer.emit(Item.Text);
								lexer.forward(2);
								lexer.emit(Item.DelimLTR);
								// lexer.ignore();
							}
							break;

						case '<': // possible left arrow ('<-') delimiter
							if (delim === Delim.None && lexer.peek() === '-') {
								delim = Delim.RTL;
								lexer.backup();
								lexer.emit(lexer.data.isLink ? Item.Link : Item.Source);
								lexer.forward(2);
								lexer.emit(Item.DelimRTL);
								// lexer.ignore();
							}
							break;

						case '[':
							++lexer.depth;
							break;

						case ']':
							--lexer.depth;

							if (lexer.depth === 1) {
								switch (lexer.peek()) {
								case '[':
									++lexer.depth;
									lexer.backup();

									if (delim === Delim.RTL) {
										lexer.emit(Item.Text);
									}
									else {
										lexer.emit(lexer.data.isLink ? Item.Link : Item.Source);
									}

									lexer.forward(2);
									lexer.emit(Item.InnerMeta);
									// lexer.ignore();
									return lexer.data.isLink ? lexSetter : lexImageLink;

								case ']':
									--lexer.depth;
									lexer.backup();

									if (delim === Delim.RTL) {
										lexer.emit(Item.Text);
									}
									else {
										lexer.emit(lexer.data.isLink ? Item.Link : Item.Source);
									}

									lexer.forward(2);
									lexer.emit(Item.RightMeta);
									// lexer.ignore();
									return null;

								default:
									return lexer.error(Item.Error, `malformed ${what} markup`);
								}
							}
							break;
						}
					}
				}

				function lexImageLink(lexer) {
					const what = lexer.data.isLink ? 'link' : 'image';

					for (;;) {
						switch (lexer.next()) {
						case EOF:
						case '\n':
							return lexer.error(Item.Error, `unterminated ${what} markup`);

						case '"':
							/*
								This is not entirely reliable within sections that allow raw strings, since
								it's possible, however unlikely, for a raw string to contain unpaired double
								quotes.  The likelihood is low enough, however, that I'm deeming the risk as
								acceptable—for now, at least.
							*/
							if (slurpQuote(lexer, '"') === EOF) {
								return lexer.error(Item.Error, `unterminated double quoted string in ${what} markup link component`);
							}
							break;

						case '[':
							++lexer.depth;
							break;

						case ']':
							--lexer.depth;

							if (lexer.depth === 1) {
								switch (lexer.peek()) {
								case '[':
									++lexer.depth;
									lexer.backup();
									lexer.emit(Item.Link);
									lexer.forward(2);
									lexer.emit(Item.InnerMeta);
									// lexer.ignore();
									return lexSetter;

								case ']':
									--lexer.depth;
									lexer.backup();
									lexer.emit(Item.Link);
									lexer.forward(2);
									lexer.emit(Item.RightMeta);
									// lexer.ignore();
									return null;

								default:
									return lexer.error(Item.Error, `malformed ${what} markup`);
								}
							}
							break;
						}
					}
				}

				function lexSetter(lexer) {
					const what = lexer.data.isLink ? 'link' : 'image';

					for (;;) {
						switch (lexer.next()) {
						case EOF:
						case '\n':
							return lexer.error(Item.Error, `unterminated ${what} markup`);

						case '"':
							if (slurpQuote(lexer, '"') === EOF) {
								return lexer.error(Item.Error, `unterminated double quoted string in ${what} markup setter component`);
							}
							break;

						case "'":
							if (slurpQuote(lexer, "'") === EOF) {
								return lexer.error(Item.Error, `unterminated single quoted string in ${what} markup setter component`);
							}
							break;

						case '[':
							++lexer.depth;
							break;

						case ']':
							--lexer.depth;

							if (lexer.depth === 1) {
								if (lexer.peek() !== ']') {
									return lexer.error(Item.Error, `malformed ${what} markup`);
								}

								--lexer.depth;
								lexer.backup();
								lexer.emit(Item.Setter);
								lexer.forward(2);
								lexer.emit(Item.RightMeta);
								// lexer.ignore();
								return null;
							}
							break;
						}
					}
				}

				// Parse function.
				function parseSquareBracketedMarkup(w) {
					// Initialize the lexer.
					const lexer  = new Lexer(w.source, lexLeftMeta);

					// Set the initial positions within the source string.
					lexer.start = lexer.pos = w.matchStart;

					// Lex the raw argument string.
					const markup = {};
					const items  = lexer.run();
					const last   = items.last();

					if (last && last.type === Item.Error) {
						markup.error = last.message;
					}
					else {
						items.forEach(item => {
							const text = item.text.trim();

							switch (item.type) {
							case Item.ImageMeta:
								markup.isImage = true;

								if (text[1] === '<') {
									markup.align = 'left';
								}
								else if (text[1] === '>') {
									markup.align = 'right';
								}
								break;

							case Item.LinkMeta:
								markup.isLink = true;
								break;

							case Item.Link:
								if (text[0] === '~') {
									markup.forceInternal = true;
									markup.link = text.slice(1);
								}
								else {
									markup.link = text;
								}
								break;

							case Item.Setter:
								markup.setter = text;
								break;

							case Item.Source:
								markup.source = text;
								break;

							case Item.Text:
								markup.text = text;
								break;
							}
						});
					}

					markup.pos = lexer.pos;
					return markup;
				}

				return parseSquareBracketedMarkup;
				/* eslint-enable no-param-reassign */
			})()
		}
	});


	/*******************************************************************************************************************
		Module Exports.
	*******************************************************************************************************************/
	return Wikifier;
})();
/* eslint-enable max-len */<|MERGE_RESOLUTION|>--- conflicted
+++ resolved
@@ -214,15 +214,11 @@
 			}
 		}
 
-<<<<<<< HEAD
 		// eslint-disable-next-line no-unused-vars
 		subWikify(output, terminator, options, passageObj) {
-=======
-		subWikify(output, terminator, options) {
 			// Placed at top to prevent any execution
 			if (Wikifier.stopWikify) return;
 
->>>>>>> d455733b
 			// Cache and temporarily replace the current output buffer.
 			const oldOutput = this.output;
 			this.output = output;
