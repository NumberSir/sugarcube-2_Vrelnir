/* eslint no-undef: "off", no-param-reassign: "off", no-alert: "off", no-fallthrough: "off", no-dupe-args: "warn", no-irregular-whitespace: "warn", max-len: "off", key-spacing: ["warn", {beforeColon: false, afterColon: true}], comma-dangle: ["warn", "always-multiline"], quotes: ["warn", "double"], indent: ["warn", "tab", {SwitchCase: 1}], id-length: "off", prefer-template: "off", brace-style: ["warn", "1tbs"] */

/*
 * "simple" indexedDB backend for storing save data, working similarly to existing webStorage system
 * indexedDB works faster, has virtually unlimited storage, but does not work properly in private mode. then again, localStorage doesn't persist in private mode either
 * indexedDB operates asynchronously, by making requests that may be fulfilled or rejected later, without blocking the rest of the code, but also without a guarantee that requested values will be available when that rest of the code runs. this requires some working around.
 * unlike old synchronous operations, most functions do not return the value immediately, but a promise to return it when it's completed. these promises can then be used to retrieve that data by calling Promise.then() callback function
 * for example, `idb.getItem(0).then((value) => console.log(value))` will first attempt to retrieve save data from slot 0, and then when that is done - the then() function triggers, in this case printing retrieved value to the console
 *
 * this implementation doesn't rely on caches, doesn't compress save data in any way, and separates save details store from save data store to speed up building the save list and allow extra features like timestamp highlighting at minimal processing cost
 * as a consequence, it requires more disk space, and a completely separate namespace that might need extra setup for games that override the default save list appearance
 * generally though, just adding a "saveList" id or class to the div element where the saves should appear and replacing the function/macro that populates that div with "if (idb.active) idb.saveList(); else old-custom-way-of-building-save-menu" should be enough to make it work.
 */

const idb = (() => {
	"use strict";

	if (window.indexedDB == null) return Object.freeze({ active: false, lock: true }); // return early if indexedDB is unavailable

	let lock = true; // don't allow multiple operations at the same time, majority of sugarcube is not async
	let active = false; // whether to use indexedDB or the old localStorage
	let dbName = "idb"; // database name
	let migrationNeeded = false; // flag to migrate old saves

	let db; // database to be

	let openRequest = null;
	// open the database. should stay open while the page is open.
	function openDB(name = dbName) {
		dbName = name;
		openRequest = indexedDB.open(dbName);
		// bring the database up to date
		openRequest.onupgradeneeded = event => {
			console.log("updating idb", event.oldVersion);
			switch (event.oldVersion) {
				case 0: // 0 means we're creating a new database from scratch
					// create an object store for saves, containing lots of data
					openRequest.result.createObjectStore("saves", { keyPath: "slot" });
					// and a separate store for small details, that should be fast to access
					openRequest.result.createObjectStore("details", { keyPath: "slot" });
					// flag old saves from localStorage for migration
					migrationNeeded = true;
				case 1:
					break; // put db upgrade code here if it's ever needed
			}
		};
		// errors most often happen in private browsing mode. nothing to do here.
		openRequest.onerror = () => {
			console.log("error opening idb");
		};
		// indexedDB is opened, mark the rest of the system as active
		openRequest.onsuccess = () => {
			db = openRequest.result;
			console.log("idbOpen success");
			lock = false;
			active = true;
			// this only triggers after initial db creation, but can't be put into onupgradeneeded because you need database to be successfully open before putting stuff into it
			if (migrationNeeded) {
				importFromLocalStorage();
				migrationNeeded = false;
			}
		};
		// this actually should never happen, but none can say that i'm not thorough
		openRequest.onblocked = () => console.log("something went wrong");
	}

	/**
	 * generate reasonably unique saveId
	 * use math.random to not trip prng
	 */
	function genSaveId() {
		return Math.floor(Math.random() * 90000) + 10000;
	}

	const baddies = [];
	/**
	 * scan and stringify functions that wormed their way into story vars
	 * and other objects with custom toJSON revivals
	 *
	 * @param {object} target to scan
	 * @param {object} path to report
	 */
	function funNuke(target, path = "", verbose = true) {
		if (!target) return console.log("no target specified");
		for (const key in target) {
			const value = target[key];
			const newPath = path + "['" + key + "']";
			if (value == null) continue;
			else if (typeof value === "function" || value.toJSON) {
				// we've got a baddie, round him up!
				if (verbose && V.idbTest) {
					console.log("Warn: " + newPath + " of type " + typeof value + " shouldn't be in STORY variables!!!");
				}
				target[key] = JSON.stringify(value);
				baddies.push(newPath);
			} else if (typeof value === "object") funNuke(value, newPath, verbose);
		}
	}

	/**
	 * restore nuked functions and other nasty stuff
	 *
	 * @param {object} target store to alter
	 * @param {array} paths to restore
	 */
	function ekuNnuf(target = V, paths) {
		/**
		 * sub-function to revive specified path
		 *
		 * @param {object} target
		 * @param {string} path string in a format "['path']['to']['object']"
		 * @returns true on success
		 */
		function revive(target, path) {
			if (typeof path !== "string" || path === "") return console.log("Warn: invalid path", clone(path));
			const accessors = path.slice(2,-2).split("']['");
			let ref = target;
			for (let i = 0, destination = accessors.length - 1; i <= destination; i++) {
				if (i === destination) ref[accessors[i]] = JSON.parse(ref[accessors[i]]);
				else ref = ref[accessors[i]];
			}
			return true;
		}

		let path = "";
		while (path = paths[0]) {
			try {
				revive(target, path);
			} catch (ex) {
				console.log("WARN: couldn't restore story var function", path);
			}
			paths.shift();
		}
	}

	/**
	 * NOTE: follow next function code is Exactly Equivalent as below code,
	 * 			but impl with `Promise` instead `async-await` Design Patterns to avoid use `async-await` polyfill
	 * ```
	 * 	async function importFromLocalStorage() {
	 * 		const oldSaves = Save.get();
	 * 		const autoSave = oldSaves.autosave;
	 * 		if (autoSave != null) {
	 * 			// autosave was moved from a separate slot in old system to just 0 in new
	 * 			const save = autoSave.state;
	 * 			// there is no need for delta-compression in indexedDB, restore real history
	 * 			if (save.jdelta) save.history = State.jdeltaDecode(save.delta, save.jdelta);
	 * 			else if (save.delta) save.history = State.deltaDecode(save.delta);
	 * 			delete save.jdelta;
	 * 			delete save.delta;
	 * 			// no need for json-compression either
	 * 			if (window.DoLSave) DoLSave.decompressIfNeeded({ state: save });
	 * 			// assign V.saveId if necessary
	 * 			const saveIdNew = genSaveId();
	 * 			save.history.forEach(s => {
	 * 				if (!s.variables.saveId) s.variables.saveId = saveIdNew;
	 * 			});
	 *
	 * 			const data = {
	 * 				date: autoSave.date,
	 * 				id: autoSave.id,
	 * 				title: autoSave.title,
	 * 				metadata: autoSave.metadata || { saveId: save.history.last().variables.saveId, saveName: save.history.last().variables.saveName },
	 * 			};
	 * 			// setItem only allows one operation at a time to prevent possible exploits, so wait for it to finish
	 * 			await setItem(0, save, { slot: 0, data });
	 * 		}
	 * 		for (let i = 0; i < 8; i++) {
	 * 			const slotSave = oldSaves.slots[i];
	 * 			if (slotSave != null) {
	 * 				const save = slotSave.state;
	 * 				// same as for autosave
	 * 				if (save.jdelta) save.history = State.jdeltaDecode(save.delta, save.jdelta);
	 * 				else if (save.delta) save.history = State.deltaDecode(save.delta);
	 * 				delete save.jdelta;
	 * 				delete save.delta;
	 * 				if (window.DoLSave) DoLSave.decompressIfNeeded({ state: save });
	 * 				// remove known functions from old save data because indexedDB can not store them
	 * 				save.history.forEach(s => delete s.variables.currentFurnishing);
	 * 				const data = {
	 * 					date: slotSave.date,
	 * 					id: slotSave.id,
	 * 					title: slotSave.title,
	 * 					metadata: slotSave.metadata || { saveId: save.history.last().variables.saveId, saveName: save.history.last().variables.saveName },
	 * 				};
	 * 				await setItem(i + 1, save, { slot: i + 1, data });
	 * 			}
	 * 		}
	 * 		console.log("idb migration successful");
	 * 		return true;
	 * 	}
	 * 	```
	 */
	/**
	 * copy saves from localStorage into indexedDB, without regard to what's already in there
	 *
	 * @returns {Promise<boolean>} success of the operation
	 */
	function importFromLocalStorage() {
		// use the `Promise-then` Design Patterns to similar the `async-await` Design Patterns, to avoid use async-await
		const oldSaves = Save.get();
<<<<<<< HEAD
		// NOTE: we are start from `Promise.resolve()` state to begin the running.
		return Promise.resolve()
			.then(() => {
				// NOTE: do the sync part, util next await statement
				const autoSave = oldSaves.autosave;
				if (autoSave != null) {
					// autosave was moved from a separate slot in old system to just 0 in new
					const save = autoSave.state;
					// there is no need for delta-compression in indexedDB, restore real history
					if (save.jdelta) save.history = State.jdeltaDecode(save.delta, save.jdelta);
					else if (save.delta) save.history = State.deltaDecode(save.delta);
					delete save.jdelta;
					delete save.delta;
					// no need for json-compression either
					if (window.DoLSave) DoLSave.decompressIfNeeded({ state: save });
					// assign V.saveId if necessary
					const saveIdNew = genSaveId();
					save.history.forEach(s => {
						if (!s.variables.saveId) s.variables.saveId = saveIdNew;
					});

					const data = {
						date: autoSave.date,
						id: autoSave.id,
						title: autoSave.title,
						metadata: autoSave.metadata || { saveId: save.history.last().variables.saveId, saveName: save.history.last().variables.saveName },
					};
					// NOTE: use `then-return` to impl the `async-await` Design Patterns, return the `Promise` to let the `.then()` callback to resolve the Promise
					// setItem only allows one operation at a time to prevent possible exploits, so wait for it to finish
					return setItem(0, save, { slot: 0, data });
				}
			})
			// NOTE: use the `.then` to wait above last `Promise` resolve, and then do the follow operation.
			// NOTE: follow code same as `for (let i = 0; i < 8; i++) { ... await ... }` Design Patterns ,
			// 		 but impl with `reduce` to chain all `Promise` that in every loop body and then use `then` to wait the `Promise` chain resolve.
			//   this use the :
			//    		`["for loop condition times"].reduce(
			//    				"for loop body `lastPromise.then` ",
			//    				"for statement start condition `firstPromise`"
			//    		)`
			//       and we transfer the start condition `firstPromise` to the "for loop body" callback`(lastPromise, i)=>thisPromise`
			//       then check the last callback return Promise `lastPromise.then` to impl the `for loop condition`,
			//       so we can impl the Exactly Equivalent behavior that an await statement will break the for-loop if it `Reject`.
			//    it is Exactly Equivalent:
			//       for(let i = 0; i < 8; i++) {
			//			...
			//			if ( "the return Promise of setItem() is Rejected" ) {
			//				break;
			//			} else {
			//				continue;
			//			}
			//		 }
			//	  and, the `[...Array(7).keys()]` meas `[ 0, 1, 2, 3, 4, 5, 6 ]`, so it will run 7 times.
			//    BTW: if need add more `await` statement , simply add a `).then(` on the `await` statement place to split the function execution flow,
			//    		to `wait` the Promise resolve like the `await` statement do.
			.then(() => [...Array(7).keys()].reduce((lastPromise, i) => lastPromise.then(() => {
				const slotSave = oldSaves.slots[i];
				if (slotSave != null) {
					const save = slotSave.state;
					// same as for autosave
					if (save.jdelta) save.history = State.jdeltaDecode(save.delta, save.jdelta);
					else if (save.delta) save.history = State.deltaDecode(save.delta);
					delete save.jdelta;
					delete save.delta;
					if (window.DoLSave) DoLSave.decompressIfNeeded({ state: save });
					// remove known functions from old save data because indexedDB can not store them
					save.history.forEach(s => delete s.variables.currentFurnishing);
					const data = {
						date: slotSave.date,
						id: slotSave.id,
						title: slotSave.title,
						metadata: slotSave.metadata || { saveId: save.history.last().variables.saveId, saveName: save.history.last().variables.saveName },
					};
					return setItem(i + 1, save, { slot: i + 1, data });
					// NOTE: use `then-return` to impl the `async-await` Design Patterns
				}
			}), Promise.resolve()))
			.then(() => {
				console.log("idb migration successful");
				return true;
			});
=======
		const autoSave = oldSaves.autosave;
		if (autoSave != null) {
			// autosave was moved from a separate slot in old system to just 0 in new
			const save = autoSave.state;
			// there is no need for delta-compression in indexedDB, restore real history
			if (save.jdelta) save.history = State.jdeltaDecode(save.delta, save.jdelta);
			else if (save.delta) save.history = State.deltaDecode(save.delta);
			delete save.jdelta;
			delete save.delta;
			// no need for json-compression either
			if (window.DoLSave) DoLSave.decompressIfNeeded({ state: save });
			// assign V.saveId if necessary
			const saveIdNew = genSaveId();
			save.history.forEach(s => {
				if (!s.variables.saveId) s.variables.saveId = saveIdNew;
			});

			const data = {
				date: autoSave.date,
				id: autoSave.id,
				title: autoSave.title,
				metadata: autoSave.metadata || { saveId: save.history.last().variables.saveId, saveName: save.history.last().variables.saveName },
			};
			// setItem only allows one operation at a time to prevent possible exploits, so wait for it to finish
			await setItem(0, save, { slot: 0, data });
		}
		for (let i = 0; i < 8; i++) {
			const slotSave = oldSaves.slots[i];
			if (slotSave != null) {
				const save = slotSave.state;
				// same as for autosave
				if (save.jdelta) save.history = State.jdeltaDecode(save.delta, save.jdelta);
				else if (save.delta) save.history = State.deltaDecode(save.delta);
				delete save.jdelta;
				delete save.delta;
				if (window.DoLSave) DoLSave.decompressIfNeeded({ state: save });
				// remove known functions from old save data because indexedDB can not store them
				save.history.forEach(s => delete s.variables.currentFurnishing);
				const data = {
					date: slotSave.date,
					id: slotSave.id,
					title: slotSave.title,
					metadata: slotSave.metadata || { saveId: save.history.last().variables.saveId, saveName: save.history.last().variables.saveName },
				};
				await setItem(i + 1, save, { slot: i + 1, data });
			}
		}
		console.log("idb migration successful");
		return true;
>>>>>>> 5d7c8317
	}

	/**
	 * turn transaction event handlers into promises
	 *
	 * @param {Request} transaction
	 */
	function makePromise(transaction) {
		return new Promise((resolve, reject) => {
			transaction.onsuccess = () => {
				lock = false;
				return resolve(transaction.result);
			};
			transaction.oncomplete = () => {
				lock = false;
				return resolve(transaction.result);
			};
			transaction.onfailure = () => {
				lock = false;
				return reject(transaction.error);
			};
			transaction.onabort = () => {
				lock = false;
				return reject(transaction.error);
			};
		});
	}

	/**
	 * retrieve an item from indexedDB
	 *
	 * @param {number} slot
	 * @returns {Promise} promise to return a value some day
	 */
	function getItem(slot) {
		const transactionRequest = db.transaction("saves", "readonly");
		const item = transactionRequest.objectStore("saves").get(slot);

		return makePromise(item);
	}

	/**
	 * place a save object into saves store and a provided or calculated details object into details store
	 * will replace existing object in specified slot without a second thought
	 *
	 * @param {number} slot slot to write into
	 * @param {object} saveObj valid save object with unencoded history
	 * @param {object} details optional save details to override what's going into details store
	 * @returns {Promise | undefined} promise to report on success of this operation some day or return early
	 */
	function setItem(slot, saveObj, details) {
		if (lock) return;
		// if (saveObj == null || !Object.hasOwn(saveObj, "history")) return false;
		if (saveObj == null || !saveObj.hasOwnProperty("history")) return false;
		lock = true;

		// prepare save details
		const savesItem = { slot, data: saveObj };
		const saveVars = saveObj.history[saveObj.index].variables;
		const metadata = { saveId: saveVars.saveId, saveName: saveVars.saveName };
		const detailsItem = details || {
			slot,
			data: { id: Story.domId, title: Story.get(State.passage).description(), date: Date.now(), metadata },
		};

		// expect failures here
		try {
			// sanitize complex data structures that can't be stored in idb
			let counter = 0; // only report problems for the first frame
			saveObj.history.forEach(s => {
				baddies.splice(0); // clear the baddies
				funNuke(s.variables, "", !counter++); // wrap up new baddies
				if (baddies.length) s.baddies = clone(baddies); // seal the records
			});

			// open a request to set or replace an existing slot
			const transactionRequest = db.transaction(["saves", "details"], "readwrite");
			transactionRequest.objectStore("saves").delete(slot);
			transactionRequest.objectStore("saves").add(savesItem);
			transactionRequest.objectStore("details").delete(slot);
			transactionRequest.objectStore("details").add(detailsItem);

			return makePromise(transactionRequest);
		} catch (ex) {
			// admit the defeat and go home
			if (window.Errors) Errors.report("idb.setItem failure unknown. Couldn't complete the save in slot " + slot);
			else alert("idb.setItem failure unknown. Couldn't complete the save in slot " + slot);
			lock = false;
			// return a promise, because some code down the line expects .then()
			return new Promise(resolve => resolve(false));
		}
	}

	/**
	 * delete save data in a specified slot
	 *
	 * @param {number} slot
	 * @returns {Promise | undefined} promise to report on success or return early
	 */
	function deleteItem(slot) {
		if (lock) return;
		lock = true;

		const transactionRequest = db.transaction(["saves", "details"], "readwrite");
		transactionRequest.objectStore("saves").delete(slot);
		transactionRequest.objectStore("details").delete(slot);

		return makePromise(transactionRequest);
	}

	/**
	 * actually load a save from idb
	 *
	 * @param {number} slot
	 */
	function loadState(slot) {
		if (lock) return;
		return getItem(slot).then(value => {
			if (value == null) return false;
			value.data.history.forEach(s => {
				// restore story var functions
				if (s.baddies) {
					ekuNnuf(s.variables, s.baddies);
					delete s.baddies;
				}
			});
			Save.onLoad.handlers.forEach(fn => fn({ state: value.data }));
			State.unmarshalForSave(value.data);
			State.show();
		});
	}

	/**
	 * save current game into idb
	 *
	 * @param {number} slot
	 */
	function saveState(slot) {
		if (lock) return;
		const saveObj = State.marshalForSave();
		// assign V.saveId if necessary
		const saveIdNew = genSaveId();
		if (!V.saveId) V.saveId = saveIdNew;
		saveObj.history.forEach(s => {
			if (!s.variables.saveId) s.variables.saveId = saveIdNew;
		});
		Save.onSave.handlers.forEach(fn => fn({ state: saveObj, date: Date.now() }, { type: slot <= 0 ? "autosave" : "slot" })); // run onSave handlers
		if (saveObj != null) return setItem(slot, saveObj);
		return false;
	}

	/**
	 * get all elements from details db
	 * details db mirrors metadata for real saves in saves db
	 *
	 * @returns {Array} list of details for all saves in idb
	 */
	function getSaveDetails() {
		const transactionRequest = db.transaction(["details"], "readonly");
		const details = transactionRequest.objectStore("details").getAll();

		return makePromise(details);
	}

	function getAllSaves() {
		const transactionRequest = db.transaction(["saves"], "readonly");
		const details = transactionRequest.objectStore("saves").getAll();

		return makePromise(details);
	}

	/**
	 * mercilessly clear all object stores one step short from outright deleting the db itself
	 *
	 * @returns {Promise | undefined} promise to maybe report when the deed is done or return early
	 */
	function clearAll() {
		if (lock) return;
		const transactionRequest = db.transaction(["saves", "details"], "readwrite");
		transactionRequest.objectStore("saves").clear();
		transactionRequest.objectStore("details").clear();

		return makePromise(transactionRequest);
	}

	/**
	 * check if saves are allowed
	 */
	function savesAllowed() {
		return typeof Config.saves.isAllowed !== "function" || Config.saves.isAllowed();
	}

	/**
	 * define saveList variables
	 */

	let listLength; // store save list length in idb
	let listPage; // same with the current page
	const listLengthMax = 20; // maximum number of rows
	const listPageMax = 20; // maximum number of pages
	let latestSave = { slot: 1, date: 0 }; // keep track of the most recent save, separately from autosave on slot 0
	let extraSaveWarn;
	let footerHTML = ""; // add some text to fill empty space at the deleteAll button

	/**
	 * construct a saves list page, with configurable length
	 *
	 * @param {number} page
	 * @param {number} length
	 * @returns {DocumentFragment};
	 */
	function showSavesList(page = listPage - 1, length = listLength) {
		const frag = document.createDocumentFragment();
		const listContainer = document.createElement("div");
		listContainer.id = "savesListContainer";
		frag.appendChild(listContainer);


		// request save details from indexedDB, then populate the list when request is fulfilled
		idb.getSaveDetails().then(details => {
			if (!Array.isArray(details)) return;

			listContainer.appendChild(generateHeaderRow());
			// cache whether saves are allowed
			const saveUnlock = savesAllowed();

			// find the most recent save that is not autosave
			latestSave = { slot: 1, date: 0 }; // re-init latest slot every time
			let autoSaveDate; // store timestamp for the autosave separately
			details.forEach(d => {
				if (d.slot === 0) autoSaveDate = d.data.date;
				else if (d.data.date > latestSave.date) {
					latestSave.slot = d.slot;
					latestSave.date = d.data.date;
				}
			});
			// default list length is set here
			if (!listLength) {
				// idb is indexed by slot, so the highest is always last
				const slot = details.length ? details.last().slot : 0;
				// adjust list length to include saves in the highest slot
				for (listLength = 10; slot > listLength * listPageMax && listLength < listLengthMax; listLength++);
				length = listLength;
			}
			// if not set to a correct value, show the page with the most recent save
			if (!Number.isInteger(page)) {
				// autosave is shown on every page, so if autosave is the most recent save - open the page with the most recent non-autosave with the same ID
				const latestSlot = details.find(d => d.slot === latestSave.slot);
				if (latestSlot) {
					const autoSaveExists = details[0].slot === 0;
					const ignoreAutoSave = latestSlot.data.date > autoSaveDate || latestSlot.data.metadata.saveId === details[0].data.metadata.saveId;
					if (!autoSaveExists || ignoreAutoSave) page = Math.floor((latestSave.slot - 1) / length);
					else page = 0;
				} else page = 0;
				listPage = page + 1;
			}

			// getSaveDetails can take longer to init listLength and listPage than it takes for their fields to be placed on page, gotta update them in such case
			const pageField = document.getElementById("pageNum");
			if (pageField != null) pageField.value = listPage;
			const lengthField = document.getElementById("pageLen");
			if (lengthField != null) lengthField.value = listLength;

			// default object details for an empty slot
			const defaultDetailsObj = { date: "", title: "", metadata: { saveId: "", saveName: "" } };

			// always show autosave on top
			const autoDetailsObj = details[0] && details[0].slot === 0 ? details[0].data : clone(defaultDetailsObj);
			if (autoSaveDate > latestSave.date) autoDetailsObj.latestSlot = true;
			autoDetailsObj.slot = 0;
			// don't show if autosaves are disabled by the engine
			if (Save.autosave.ok())	listContainer.appendChild(generateSaveRow(autoDetailsObj));

			// main loop for adding the save rows
			for (let slot = length * page + 1; slot < length * (page + 1) + 1; slot++) {
				// create default details
				let detailsObj = clone(defaultDetailsObj);
				// if a save exists in idb, replace the details with recorded ones
				const detailsIndex = details.findIndex(d => d.slot === slot);
				if (detailsIndex !== -1) {
					detailsObj = details[detailsIndex].data;
					// add a flag to highlight the most recent save
					if (Number(latestSave.slot) === slot) detailsObj.latestSlot = true;
				}
				detailsObj.slot = slot;
				detailsObj.saveUnlock = saveUnlock;
				listContainer.appendChild(generateSaveRow(detailsObj));
			}
			listContainer.appendChild(generateFooterRow());
		});
		return frag;
	}

	/**
	 * construct the header row for the save list
	 * warning: unnecessarily complicated DOM manipulations
	 *
	 * @returns {DocumentFragment} header row
	 */
	function generateHeaderRow() {
		const frag = document.createDocumentFragment();
		const saveListHeader = document.createElement("div");
		saveListHeader.className = "savesListRow";
		frag.appendChild(saveListHeader);

		const headerSaveGroup = document.createElement("div");
		headerSaveGroup.className = "saveGroup";
		saveListHeader.appendChild(headerSaveGroup);

		const headerSaveId = document.createElement("div");
		headerSaveId.className = "saveId";
		headerSaveId.innerText = "#";
		headerSaveGroup.appendChild(headerSaveId);

		const headerSaveButton = document.createElement("div");
		headerSaveButton.className = "saveButton";
		headerSaveButton.innerText = L10n.get("savesHeaderSaveLoad");
		headerSaveGroup.appendChild(headerSaveButton);

		const headerSaveName = document.createElement("div");
		headerSaveName.className = "saveName";
		headerSaveName.innerText = L10n.get("savesHeaderIDName");
		headerSaveGroup.appendChild(headerSaveName);

		const headerSaveDetails = document.createElement("div");
		headerSaveDetails.className = "saveDetails";
		headerSaveDetails.innerText = L10n.get("savesHeaderDetails");
		headerSaveGroup.appendChild(headerSaveDetails);

		const headerDeleteButton = document.createElement("div");
		headerDeleteButton.className = "deleteButton";
		headerSaveGroup.appendChild(headerDeleteButton);

		return frag;
	}

	/**
	 * construct the footer row for the save list
	 * warning: unnecessarily complicated DOM manipulations
	 *
	 * @returns {DocumentFragment} footer row
	 */
	function generateFooterRow() {
		const frag = document.createDocumentFragment();
		const savesListFooter = document.createElement("div");
		savesListFooter.id = "savesListFooter";
		savesListFooter.className = "savesListRow";
		frag.appendChild(savesListFooter);

		if (footerHTML) {
			// override footer row with provided html string
			savesListFooter.innerHTML = footerHTML;
			return frag;
		}

		// import/export div
		const footerImportExport = document.createElement("div");
		savesListFooter.appendChild(footerImportExport);

		// export button
		const exportButton = document.createElement("button");
		Object.assign(exportButton, {
			id: "exportButton",
			className: "saveButton",
			innerText: L10n.get("savesLabelExport"),
			onclick: () => {
				if (savesAllowed()) Save.export();
			},
		});
		footerImportExport.appendChild(exportButton);

		// import button, but actually a label for the input form
		const importButton = document.createElement("label");
		Object.assign(importButton, {
			id: "importButton",
			htmlFor: "saves-import",
			innerText: L10n.get("savesLabelImport"),
			className: "saveButton saveMenuButton",
<<<<<<< HEAD
		});
		footerImportExport.appendChild(importButton);
		// import file input form
		const importButtonInput = document.createElement("input");
		Object.assign(importButtonInput, {
			type: "file",
			id: "saves-import",
			style: "display: none",
			onchange: ev => Save.import(ev),
		});
=======
		});
		footerImportExport.appendChild(importButton);
		// import file input form
		const importButtonInput = document.createElement("input");
		Object.assign(importButtonInput, {
			type: "file",
			id: "saves-import",
			style: "display: none",
			onchange: ev => Save.import(ev),
		});
>>>>>>> 5d7c8317
		importButton.appendChild(importButtonInput);

		// clear all button
		const clearAllButton = document.createElement("button");
		Object.assign(clearAllButton, {
			id: "clearButton",
			className: "saveButton saveMenuButton right",
			innerText: L10n.get("savesLabelClear"),
			onclick: () => saveList("confirm clear"),
		});
		savesListFooter.appendChild(clearAllButton);

		return frag;
	}

	/**
	 * all this to generate a single saves row from provided details
	 * pure js dom manipulations are ugly
	 *
	 * @param {object} details save details
	 * @returns {DocumentFragment}
	 */
	function generateSaveRow(details) {
		// save row to be returned
		const row = document.createElement("div");
		// add a fancy transition that would highlight the row with this id
		if (details.latestSlot && details.slot !== 0) row.id = "latestSaveRow";
		row.className = "savesListRow";

		// save group container
		const group = document.createElement("div");
		group.className = "saveGroup";

		// save ID
		const saveId = document.createElement("div");
		saveId.className = "saveId";
		saveId.innerText = details.slot === 0 ? "A" : details.slot;
		if (details.slot > listPageMax * listLengthMax || details.slot < 0) saveId.classList.add("red");

		// save/load buttons container
		const saveload = document.createElement("div");
		saveload.className = "saveButton";

		// save button
		const saveButton = document.createElement("input");
		saveButton.type = "button";
		saveButton.value = L10n.get("savesLabelSave");
		if (details.saveUnlock) {
			saveButton.className = "saveMenuButton";
			saveButton.onclick = () => saveList("confirm save", details);
		} else {
			saveButton.disabled = true;
		}

		// load button
		const loadButton = document.createElement("input");
		loadButton.type = "button";
		loadButton.value = L10n.get("savesLabelLoad");
		if (details.date) {
			loadButton.className = "saveMenuButton";
			loadButton.onclick = () => saveList("confirm load", details);
		} else {
			loadButton.disabled = true;
		}
		if (details.slot !== 0) saveload.appendChild(saveButton);
		saveload.appendChild(loadButton);

		// save name
		const saveName = document.createElement("div");
		saveName.className = "saveName";
		// highlight saves with currently loaded save's id
		if (V.saveId === details.metadata.saveId) saveName.classList.add("gold");
		saveName.innerText = details.metadata.saveName ? details.metadata.saveName.slice(0, 10) : details.metadata.saveId;

		// save details
		const saveDetails = document.createElement("div");
		saveDetails.className = "saveDetails";
		// description
		const description = document.createElement("span");
		description.innerText = details.title;
		// date stamp
		const date = document.createElement("span");
		date.className = "datestamp";
		if (details.date) {
			// highlight (most) recent save(s)
			if (details.latestSlot) date.classList.add("green");
			else if (details.date > Date.now() - 1800000) date.classList.add("gold");
			date.innerText = new Date(details.date).toLocaleString();
		}
		saveDetails.appendChild(description);
		saveDetails.appendChild(date);

		// delete button
		const deleteButton = document.createElement("input");
		Object.assign(deleteButton, {
			className: "deleteButton right",
			type: "button",
			value: L10n.get("savesLabelDelete"),
		});
		if (details.date) {
			deleteButton.classList.add("saveMenuButton");
			deleteButton.onclick = () => saveList("confirm delete", details);
		} else {
			deleteButton.disabled = true;
		}

		group.append(saveId, saveload, saveName, saveDetails);
		row.appendChild(group);
		row.appendChild(deleteButton);

		return row;
	}

	function generatePager() {
		// previous page button
		const prevPage = document.createElement("input");
		Object.assign(prevPage, {
			type: "button",
			value: " < ",
			disabled: listPage === 1,
			onclick: () => {
				if (listPage > 1) listPage--;
				saveList();
			},
		});

		// page number input
		const pageNum = document.createElement("input");
		Object.assign(pageNum, {
			id: "pageNum",
			type: "number",
			value: listPage,
			style: "width: 3em",
			min: 1,
			max: listPageMax,
			onchange: () => {
				listPage = Math.clamp(Math.round(pageNum.value), 1, listPageMax);
				saveList();
			},
		});

		// next page button
		const nextPage = document.createElement("input");
		Object.assign(nextPage, {
			type: "button",
			value: " > ",
			disabled: listPage >= listPageMax,
			onclick: () => {
				if (listPage < listPageMax) listPage++;
				saveList();
			},
		});

		// list length input
		const pageLen = document.createElement("input");
		Object.assign(pageLen, {
			id: "pageLen",
			type: "number",
			value: listLength,
			style: "width: 3em",
			min: 1,
			max: listLengthMax,
			onchange: () => {
				listLength = Math.clamp(pageLen.value, 1, listLengthMax);
				saveList();
			},
		});

		// jump to most recent save button
		const jumpToLatest = document.createElement("input");
		Object.assign(jumpToLatest, {
			type: "button",
			value: L10n.get("savesPagerJump"),
			onclick: () => {
				// potentially exploitable to allow saving to slots way above the limit, but the limit is arbitrary to begin with, and idb doesn't actually suffer one bit from going beyond that limit
				listPage = Math.floor((latestSave.slot - 1) / listLength + 1);
				saveList();
				setTimeout(() => {
					const el = document.getElementById("latestSaveRow");
					if (el != null) {
						el.classList.remove("jumpToSaveTransition");
						el.classList.add("jumpToSaveTransition");
					}
				}, Engine.minDomActionDelay);
			},
		});

		const pager = document.createElement("div");
		pager.append(L10n.get("savesPagerPage"), prevPage, pageNum, nextPage, L10n.get("savesPagerSavesPerPage"), pageLen, jumpToLatest);

		return pager;
	}


	// alias for closing the saves menu
	if (typeof window.closeOverlay === "undefined") window.closeOverlay = Dialog.close;

	/**
	 * replace contents of saveList div with something useful
	 *
	 * @param {string} mode switch for displaying saves list or confirmations
	 * @param {object} details save details for confirmations
	 */
	function saveList(mode = "show saves", details) {
		// const savesDiv = document.getElementById("saveList");
		const savesDiv = document.getElementById("saveList") || document.getElementsByClassName("saveList")[0] || document.getElementsByClassName("saves")[0];
		const list = document.createDocumentFragment();

		// prepare a re-usable cancel button
		const cancelButton = document.createElement("input");
		Object.assign(cancelButton, {
			type: "button",
			className: "saveMenuButton saveMenuConfirm",
			value: L10n.get("cancel"),
			onclick: () => saveList("show saves"),
		});

		// prepare old save info (if provided)
		function generateOldSaveDescription(details) {
			const oldSaveDescription = document.createDocumentFragment();
			if (!details || !details.date) return oldSaveDescription;

			const oldSaveTitle = document.createElement("p");
			oldSaveTitle.innerText = L10n.get("savesDescTitle") + details.title;

			const oldSaveData = document.createElement("p");
			oldSaveData.innerText =
				(details.metadata.saveName ? L10n.get("savesDescName") + details.metadata.saveName : L10n.get("savesDescId") + details.metadata.saveId)
				+ L10n.get("savesDescDate")
				+ new Date(details.date).toLocaleString();

			oldSaveDescription.append(oldSaveTitle, oldSaveData);

			return oldSaveDescription;
		}

		switch (mode) {
			case "show saves": {
				// print saves list
				// show the warnings
				if (!savesAllowed()) {
					const notAllowedWarning = document.createElement("h3");
					notAllowedWarning.className = "red";
					notAllowedWarning.innerText = V.replayScene ? L10n.get("savesDisallowedReplay") : L10n.get("savesDisallowed");
					list.appendChild(notAllowedWarning);
				}

				const exportReminder = document.createElement("p");
				exportReminder.innerText = L10n.get("savesExportReminder");
				list.appendChild(exportReminder);

				// extra saves warning
				if (extraSaveWarn) {
					const lostSaves = document.createElement("p");
					lostSaves.innerHTML = "<i class=\"description\"><u>Where are my saves?</u></i> ";
					const lostSavesTooltip = document.createElement("mouse");
					lostSavesTooltip.classList.add("tooltip", "linkBlue");
					lostSavesTooltip.innerText = "(?)";
					lostSavesTooltip.appendChild(document.createElement("span"));
					lostSavesTooltip.lastChild.innerText = "If you can't find your saves, it's possible you saved them using a different storage method. Try toggling the \"Use old legacy storage\" option below the saves list.";
					lostSaves.appendChild(lostSavesTooltip);
					list.appendChild(lostSaves);
				}


				// THE SAVES LIST
				list.appendChild(showSavesList());

				// add pager
				list.appendChild(generatePager());

				// add confirmation toggles
				const reqSaveLabel = document.createElement("label");
				reqSaveLabel.innerText = L10n.get("savesLabelSave") + " ";
				const reqSave = document.createElement("input");
				Object.assign(reqSave, {
					type: "checkbox",
					checked: V.confirmSave,
					onchange: () => V.confirmSave = reqSave.checked,
				});
				reqSaveLabel.appendChild(reqSave);

				const reqLoadLabel = document.createElement("label");
				reqLoadLabel.innerText = L10n.get("savesLabelLoad") + " ";
				const reqLoad = document.createElement("input");
				Object.assign(reqLoad, {
					type: "checkbox",
					checked: V.confirmLoad,
					onchange: () => V.confirmLoad = reqLoad.checked,
				});
				reqLoadLabel.append(reqLoad);

				const reqDeleteLabel = document.createElement("label");
				reqDeleteLabel.innerText = L10n.get("savesLabelDelete") + " ";
				const reqDelete = document.createElement("input");
				Object.assign(reqDelete, {
					type: "checkbox",
					checked: V.confirmDelete,
					onchange: () => V.confirmDelete = reqDelete.checked,
				});
				reqDeleteLabel.appendChild(reqDelete);

				// add instant idb switcher
				const idbToggleLabel = document.createElement("label");
				idbToggleLabel.innerText = L10n.get("savesOptionsUseLegacy");
				const idbToggle = document.createElement("input");
				Object.assign(idbToggle, {
					type: "checkbox",
					checked: !idb.active,
					onchange: () => {
						idb.active = !idbToggle.checked;
						if (!idb.active) {
							if (window.DoLSave)	Wikifier.wikifyEval("<<replace #saveList>><<saveList>><</replace>>");
							else UI.buildSaves();
						}
					},
				});
				idbToggleLabel.appendChild(idbToggle);

				list.append(L10n.get("savesOptionsConfirmOn"), "[ ", reqSaveLabel, " ] [ ", reqLoadLabel, " ] [ ", reqDeleteLabel, " ]", document.createElement("br"), idbToggleLabel);

				setTimeout(() => {
					savesDiv.innerHTML = "";
					savesDiv.append(list);
					const pageField = document.getElementById("pageNum");
					if (pageField != null) pageField.value = listPage;
					const lengthField = document.getElementById("pageLen");
					if (lengthField != null) lengthField.value = listLength;
					Dialog.resize(); // fix dialog size
				}, Engine.minDomActionDelay);
				break;
			}
			case "confirm save": {
				// skip confirmation if the slot is empty, but do not skip on saveId mismatch, even if confirmation is not required
				if (!details.date || !V.confirmSave && details.metadata.saveId === V.saveId) return saveState(details.slot).then(window.closeOverlay());
				const confirmSaveWarning = document.createElement("div");
				confirmSaveWarning.className = "saveBorder";

				const confirmSaveWarningTitle = document.createElement("h3");
				confirmSaveWarningTitle.className = "red";
				confirmSaveWarningTitle.innerText = (details.date === "" ? L10n.get("savesWarningSaveOnSlot") : L10n.get("savesWarningOverwriteSlot")) + details.slot + "?";

				if (details.date && V.saveId !== details.metadata.saveId) {
					const overwriteWarning = document.createElement("span");
					overwriteWarning.className = "red";
					overwriteWarning.innerText = L10n.get("savesWarningOverwriteID");
				}

				const saveButton = document.createElement("input");
				Object.assign(saveButton, {
					type: "button",
					className: "saveMenuButton saveMenuConfirm",
					value: L10n.get("savesLabelSave"),
					onclick: () => saveState(details.slot).then(() => window.closeOverlay()),
				});
				confirmSaveWarning.append(confirmSaveWarningTitle, generateOldSaveDescription(details), saveButton, cancelButton);

				list.appendChild(confirmSaveWarning);
				setTimeout(() => {
					savesDiv.innerHTML = "";
					savesDiv.append(list);
				}, Engine.minDomActionDelay);
				break;
			}
			case "confirm delete": {
				// skip confirmation if corresponding toggle is off
				if (!V.confirmDelete) return deleteItem(details.slot).then(() => saveList());
				const confirmDeleteWarning = document.createElement("div");
				confirmDeleteWarning.className = "saveBorder";
				const confirmDeleteWarningTitle = document.createElement("h3");
				confirmDeleteWarningTitle.className = "red";
				confirmDeleteWarningTitle.innerText = L10n.get("savesWarningDeleteInSlot") + (details.slot === 0 ? "auto" : details.slot) + "?";

				const deleteButton = document.createElement("input");
				Object.assign(deleteButton, {
					type: "button",
					className: "saveMenuButton saveMenuConfirm",
					value: L10n.get("savesLabelDelete"),
					onclick: () => deleteItem(details.slot).then(() => saveList()),
				});

				confirmDeleteWarning.append(confirmDeleteWarningTitle, generateOldSaveDescription(details), deleteButton, cancelButton);

				list.appendChild(confirmDeleteWarning);
				setTimeout(() => {
					savesDiv.innerHTML = "";
					savesDiv.append(list);
				}, Engine.minDomActionDelay);
				break;
			}
			case "confirm load": {
				// skip confirmation if corresponding toggle is off
				if (!V.confirmLoad) return loadState(details.slot).then(() => window.closeOverlay());
				const confirmLoad = document.createElement("div");
				confirmLoad.className = "saveBorder";
				const confirmLoadTitle = document.createElement("h3");
				confirmLoadTitle.className = "red";
				confirmLoadTitle.innerText = L10n.get("savesWarningLoad") + (details.slot === 0 ? "auto" : details.slot) + "?";

				const loadButton = document.createElement("input");
				Object.assign(loadButton, {
					type: "button",
					className: "saveMenuButton saveMenuConfirm",
					value: L10n.get("savesLabelLoad"),
					onclick: () => idb.loadState(details.slot).then(() => window.closeOverlay()),
				});
				confirmLoad.append(confirmLoadTitle, generateOldSaveDescription(details), loadButton, cancelButton);

				list.appendChild(confirmLoad);
				setTimeout(() => {
					savesDiv.innerHTML = "";
					savesDiv.append(list);
				}, Engine.minDomActionDelay);
				break;
			}
			case "confirm clear": {
				// storage wipes always require confirmation
				const confirmClear = document.createElement("div");
				confirmClear.className = "saveBorder";
				const confirmClearTitle = document.createElement("h2");
				confirmClearTitle.className = "red";
				confirmClearTitle.innerText = L10n.get("savesWarningDeleteAll");

				const clearButton = document.createElement("input");
				Object.assign(clearButton, {
					type: "button",
					className: "saveMenuButton saveMenuConfirm",
					value: L10n.get("savesLabelClear"),
					onclick: () => clearAll().then(() => saveList()),
				});
				confirmClear.append(confirmClearTitle, clearButton, cancelButton);

				list.appendChild(confirmClear);
				setTimeout(() => {
					savesDiv.innerHTML = "";
					savesDiv.append(list);
				}, Engine.minDomActionDelay);
				break;
			}
		}
	}

	return Object.freeze({
		get dbName() {
			return dbName;
		},
		set dbName(val) {
			dbName = val;
		},
		get lock() {
			return lock;
		},
		set lock(val) {
			lock = Boolean(val);
		},
		get active() {
			return active;
		},
		set active(val) {
			active = val;
		},
		get listLength() {
			return listLength;
		},
		set listLength(val) {
			listLength = val;
		},
		get listPage() {
			return listPage;
		},
		set listPage(val) {
			listPage = val;
		},
		getItem,
		setItem,
		deleteItem,
		clearAll,
		getSaveDetails,
		getAllSaves,
		saveState,
		loadState,
		importFromLocalStorage,
		saveList,
		get footerHTML() {
			return footerHTML;
		},
		set footerHTML(val) {
			return footerHTML = val;
		},
		init(dbName) {
			return openDB(dbName);
		},
		baddies,
		funNuke,
		ekuNnuf,
	});
})();
window.idb = idb;<|MERGE_RESOLUTION|>--- conflicted
+++ resolved
@@ -134,154 +134,12 @@
 	}
 
 	/**
-	 * NOTE: follow next function code is Exactly Equivalent as below code,
-	 * 			but impl with `Promise` instead `async-await` Design Patterns to avoid use `async-await` polyfill
-	 * ```
-	 * 	async function importFromLocalStorage() {
-	 * 		const oldSaves = Save.get();
-	 * 		const autoSave = oldSaves.autosave;
-	 * 		if (autoSave != null) {
-	 * 			// autosave was moved from a separate slot in old system to just 0 in new
-	 * 			const save = autoSave.state;
-	 * 			// there is no need for delta-compression in indexedDB, restore real history
-	 * 			if (save.jdelta) save.history = State.jdeltaDecode(save.delta, save.jdelta);
-	 * 			else if (save.delta) save.history = State.deltaDecode(save.delta);
-	 * 			delete save.jdelta;
-	 * 			delete save.delta;
-	 * 			// no need for json-compression either
-	 * 			if (window.DoLSave) DoLSave.decompressIfNeeded({ state: save });
-	 * 			// assign V.saveId if necessary
-	 * 			const saveIdNew = genSaveId();
-	 * 			save.history.forEach(s => {
-	 * 				if (!s.variables.saveId) s.variables.saveId = saveIdNew;
-	 * 			});
-	 *
-	 * 			const data = {
-	 * 				date: autoSave.date,
-	 * 				id: autoSave.id,
-	 * 				title: autoSave.title,
-	 * 				metadata: autoSave.metadata || { saveId: save.history.last().variables.saveId, saveName: save.history.last().variables.saveName },
-	 * 			};
-	 * 			// setItem only allows one operation at a time to prevent possible exploits, so wait for it to finish
-	 * 			await setItem(0, save, { slot: 0, data });
-	 * 		}
-	 * 		for (let i = 0; i < 8; i++) {
-	 * 			const slotSave = oldSaves.slots[i];
-	 * 			if (slotSave != null) {
-	 * 				const save = slotSave.state;
-	 * 				// same as for autosave
-	 * 				if (save.jdelta) save.history = State.jdeltaDecode(save.delta, save.jdelta);
-	 * 				else if (save.delta) save.history = State.deltaDecode(save.delta);
-	 * 				delete save.jdelta;
-	 * 				delete save.delta;
-	 * 				if (window.DoLSave) DoLSave.decompressIfNeeded({ state: save });
-	 * 				// remove known functions from old save data because indexedDB can not store them
-	 * 				save.history.forEach(s => delete s.variables.currentFurnishing);
-	 * 				const data = {
-	 * 					date: slotSave.date,
-	 * 					id: slotSave.id,
-	 * 					title: slotSave.title,
-	 * 					metadata: slotSave.metadata || { saveId: save.history.last().variables.saveId, saveName: save.history.last().variables.saveName },
-	 * 				};
-	 * 				await setItem(i + 1, save, { slot: i + 1, data });
-	 * 			}
-	 * 		}
-	 * 		console.log("idb migration successful");
-	 * 		return true;
-	 * 	}
-	 * 	```
-	 */
-	/**
 	 * copy saves from localStorage into indexedDB, without regard to what's already in there
 	 *
-	 * @returns {Promise<boolean>} success of the operation
-	 */
-	function importFromLocalStorage() {
-		// use the `Promise-then` Design Patterns to similar the `async-await` Design Patterns, to avoid use async-await
+	 * @returns {boolean} success of the operation
+	 */
+	async function importFromLocalStorage() {
 		const oldSaves = Save.get();
-<<<<<<< HEAD
-		// NOTE: we are start from `Promise.resolve()` state to begin the running.
-		return Promise.resolve()
-			.then(() => {
-				// NOTE: do the sync part, util next await statement
-				const autoSave = oldSaves.autosave;
-				if (autoSave != null) {
-					// autosave was moved from a separate slot in old system to just 0 in new
-					const save = autoSave.state;
-					// there is no need for delta-compression in indexedDB, restore real history
-					if (save.jdelta) save.history = State.jdeltaDecode(save.delta, save.jdelta);
-					else if (save.delta) save.history = State.deltaDecode(save.delta);
-					delete save.jdelta;
-					delete save.delta;
-					// no need for json-compression either
-					if (window.DoLSave) DoLSave.decompressIfNeeded({ state: save });
-					// assign V.saveId if necessary
-					const saveIdNew = genSaveId();
-					save.history.forEach(s => {
-						if (!s.variables.saveId) s.variables.saveId = saveIdNew;
-					});
-
-					const data = {
-						date: autoSave.date,
-						id: autoSave.id,
-						title: autoSave.title,
-						metadata: autoSave.metadata || { saveId: save.history.last().variables.saveId, saveName: save.history.last().variables.saveName },
-					};
-					// NOTE: use `then-return` to impl the `async-await` Design Patterns, return the `Promise` to let the `.then()` callback to resolve the Promise
-					// setItem only allows one operation at a time to prevent possible exploits, so wait for it to finish
-					return setItem(0, save, { slot: 0, data });
-				}
-			})
-			// NOTE: use the `.then` to wait above last `Promise` resolve, and then do the follow operation.
-			// NOTE: follow code same as `for (let i = 0; i < 8; i++) { ... await ... }` Design Patterns ,
-			// 		 but impl with `reduce` to chain all `Promise` that in every loop body and then use `then` to wait the `Promise` chain resolve.
-			//   this use the :
-			//    		`["for loop condition times"].reduce(
-			//    				"for loop body `lastPromise.then` ",
-			//    				"for statement start condition `firstPromise`"
-			//    		)`
-			//       and we transfer the start condition `firstPromise` to the "for loop body" callback`(lastPromise, i)=>thisPromise`
-			//       then check the last callback return Promise `lastPromise.then` to impl the `for loop condition`,
-			//       so we can impl the Exactly Equivalent behavior that an await statement will break the for-loop if it `Reject`.
-			//    it is Exactly Equivalent:
-			//       for(let i = 0; i < 8; i++) {
-			//			...
-			//			if ( "the return Promise of setItem() is Rejected" ) {
-			//				break;
-			//			} else {
-			//				continue;
-			//			}
-			//		 }
-			//	  and, the `[...Array(7).keys()]` meas `[ 0, 1, 2, 3, 4, 5, 6 ]`, so it will run 7 times.
-			//    BTW: if need add more `await` statement , simply add a `).then(` on the `await` statement place to split the function execution flow,
-			//    		to `wait` the Promise resolve like the `await` statement do.
-			.then(() => [...Array(7).keys()].reduce((lastPromise, i) => lastPromise.then(() => {
-				const slotSave = oldSaves.slots[i];
-				if (slotSave != null) {
-					const save = slotSave.state;
-					// same as for autosave
-					if (save.jdelta) save.history = State.jdeltaDecode(save.delta, save.jdelta);
-					else if (save.delta) save.history = State.deltaDecode(save.delta);
-					delete save.jdelta;
-					delete save.delta;
-					if (window.DoLSave) DoLSave.decompressIfNeeded({ state: save });
-					// remove known functions from old save data because indexedDB can not store them
-					save.history.forEach(s => delete s.variables.currentFurnishing);
-					const data = {
-						date: slotSave.date,
-						id: slotSave.id,
-						title: slotSave.title,
-						metadata: slotSave.metadata || { saveId: save.history.last().variables.saveId, saveName: save.history.last().variables.saveName },
-					};
-					return setItem(i + 1, save, { slot: i + 1, data });
-					// NOTE: use `then-return` to impl the `async-await` Design Patterns
-				}
-			}), Promise.resolve()))
-			.then(() => {
-				console.log("idb migration successful");
-				return true;
-			});
-=======
 		const autoSave = oldSaves.autosave;
 		if (autoSave != null) {
 			// autosave was moved from a separate slot in old system to just 0 in new
@@ -331,7 +189,6 @@
 		}
 		console.log("idb migration successful");
 		return true;
->>>>>>> 5d7c8317
 	}
 
 	/**
@@ -710,7 +567,6 @@
 			htmlFor: "saves-import",
 			innerText: L10n.get("savesLabelImport"),
 			className: "saveButton saveMenuButton",
-<<<<<<< HEAD
 		});
 		footerImportExport.appendChild(importButton);
 		// import file input form
@@ -721,18 +577,6 @@
 			style: "display: none",
 			onchange: ev => Save.import(ev),
 		});
-=======
-		});
-		footerImportExport.appendChild(importButton);
-		// import file input form
-		const importButtonInput = document.createElement("input");
-		Object.assign(importButtonInput, {
-			type: "file",
-			id: "saves-import",
-			style: "display: none",
-			onchange: ev => Save.import(ev),
-		});
->>>>>>> 5d7c8317
 		importButton.appendChild(importButtonInput);
 
 		// clear all button
